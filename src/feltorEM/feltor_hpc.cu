#include <iostream>
#include <iomanip>
#include <vector>
#include <sstream>
#include <cmath>
// #define DG_DEBUG



#include "dg/backend/timer.cuh"
#include "dg/backend/xspacelib.cuh"
#include "file/read_input.h"
#include "file/nc_utilities.h"


#include "feltor.cuh"
#include "bessel.h"
#include "parameters.h"
#include "geometry.h"


/*
   - reads parameters from input.txt or any other given file, 
   - integrates the ToeflR - functor and 
   - writes outputs to a given outputfile using hdf5. 
        density fields are the real densities in XSPACE ( not logarithmic values)
*/

const unsigned k = 3;//!< a change in k needs a recompilation

int main( int argc, char* argv[])
{
    //Parameter initialisation
    std::vector<double> v,v3;
    std::string input, geom;
    if( argc != 3)
    {
        std::cerr << "ERROR: Wrong number of arguments!\nUsage: "<< argv[0]<<" [inputfile] [outputfile]\n";
        return -1;
    }
    else 
    {
        v = file::read_input( argv[1]);
        input = file::read_file( argv[1]);
    }
    const Parameters p( v);
    p.display( std::cout);

    ////////////////////////////////set up computations///////////////////////////
    try{ v3 = file::read_input( "geometry_params.txt"); }
    catch (toefl::Message& m) {  m.display(); 
    geom = file::read_file( "geometry_params.txt");
    std::cout << geom << std::endl;
        for( unsigned i = 0; i<v.size(); i++)
        return -1;}

     const solovev::GeomParameters gp(v3);
    gp.display( std::cout);
    double Rmin=gp.R_0-(gp.boxscale)*gp.a;
    double Zmin=-(gp.boxscale)*gp.a*gp.elongation;
    double Rmax=gp.R_0+(gp.boxscale)*gp.a; 
    double Zmax=(gp.boxscale)*gp.a*gp.elongation;
    //Make grid
     dg::Grid3d<double > grid( Rmin,Rmax, Zmin,Zmax, 0, 2.*M_PI, p.n, p.Nx, p.Ny, p.Nz, dg::DIR, dg::DIR, dg::PER);  
     
    //create RHS 
    eule::Feltor<dg::DMatrix, dg::DVec, dg::DVec > feltor( grid, p,gp); //initialize before rolkar!
    eule::Rolkar<dg::DMatrix, dg::DVec, dg::DVec > rolkar( grid, p,gp);
    //Initial profile with bath
    dg::BathRZ init0(16,16,p.Nz,Rmin,Zmin, 30.,15.,p.amp);
    solovev::Nprofile grad(gp); 
    std::vector<dg::DVec> y0(4, dg::evaluate( grad, grid)), y1(y0); 
    dg::blas1::pointwiseDot(rolkar.dampin(),(dg::DVec)dg::evaluate(init0, grid), y1[0]); //is damping on bath

    
    dg::blas1::axpby( 1., y1[0], 1., y0[0]);
    dg::blas1::axpby( 1., y1[0], 1., y0[1]);
    dg::blas1::axpby( 0., y0[2], 0., y0[2]); //set Ue = 0
    dg::blas1::axpby( 0., y0[3], 0., y0[3]); //set Ui = 0
    feltor.log( y0, y0, 2); //transform to logarithmic values (ne and ni)
    
<<<<<<< HEAD
    
=======
>>>>>>> 306d45a2
    dg::Karniadakis< std::vector<dg::DVec> > karniadakis( y0, y0[0].size(), p.eps_time);
    karniadakis.init( feltor, rolkar, y0, p.dt);
    double time = 0;
    unsigned step = 0;

    /////////////////////////////set up hdf5/////////////////////////////////
    //file::T5trunc t5file( argv[2], input);
    file::NC_Error_Handle h;
    int ncid;
    h = nc_create( argv[2], NC_CLOBBER, &ncid);
    h = nc_put_att_text( ncid, NC_GLOBAL, "inputfile", input.size(), input.data());
    h = nc_put_att_text( ncid, NC_GLOBAL, "geomfile", geom.size(), geom.data());
    int dim_ids[4], tvarID;
    h = file::define_dimensions( ncid, dim_ids, &tvarID, grid);


    std::vector<std::string> names(7);
    int dataIDs[names.size()];
    names[0] = "electrons", names[1] = "ions", names[2] = "Ue", names[3] = "Ui";
    names[4] = "potential", names[5] = "aparallel", names[6] = "energy";

    for( unsigned i=0; i<names.size()-1; i++) {
        h = nc_def_var( ncid, names[i].data(), NC_DOUBLE, 4, dim_ids, &dataIDs[i]);}
    nc_def_var( ncid, names[6].data(), NC_DOUBLE, 1, dim_ids, &dataIDs[6]);
    h = nc_enddef(ncid);


    ///////////////////////////////////first output/////////////////////////
    size_t count[4] = {1., grid.Nz(), grid.n()*grid.Ny(), grid.n()*grid.Nx()};
    size_t start[4] = {0, 0, 0, 0};
    feltor.exp( y0,y0,2); //transform to correct values
    dg::HVec output;

    for( unsigned i=0; i<2; i++)
    {
        output = y0[i];//transfer to host
        h = nc_put_vara_double( ncid, dataIDs[i], start, count, output.data() );
    }
    output = feltor.uparallel()[0];
    h = nc_put_vara_double( ncid, dataIDs[2], start, count, output.data() );
    output = feltor.uparallel()[1];
    h = nc_put_vara_double( ncid, dataIDs[3], start, count, output.data() );
    output = feltor.potential()[0];
    h = nc_put_vara_double( ncid, dataIDs[4], start, count, output.data() );
    output = feltor.aparallel();
    h = nc_put_vara_double( ncid, dataIDs[5], start, count, output.data() );
    h = nc_close(ncid);

    double E0 = feltor.energy(), energy0 = E0, E1 = 0, diff = 0;

    //t5file.append( feltor.mass(), feltor.mass_diffusion(), feltor.energy(), feltor.energy_diffusion());
    ///////////////////////////////////////Timeloop/////////////////////////////////
    dg::Timer t;
    t.tic();
    try

    {
#ifdef DG_BENCHMARK
    unsigned step = 0;
#endif //DG_BENCHMARK
    for( unsigned i=0; i<p.maxout; i++)
    {

#ifdef DG_BENCHMARK
        dg::Timer ti;
        ti.tic();
#endif//DG_BENCHMARK
        for( unsigned j=0; j<p.itstp; j++)
        {
            try{ karniadakis( feltor, rolkar, y0);}
            catch( dg::Fail& fail) { 
                std::cerr << "CG failed to converge to "<<fail.epsilon()<<"\n";
                std::cerr << "Does Simulation respect CFL condition?\n";
                break;
            }
            //t5file.append( feltor.mass(), feltor.mass_diffusion(), feltor.energy(), feltor.energy_diffusion());
        }
        time += p.itstp*p.dt;
        //new time stuff
        start[0] = i;

        feltor.exp( y0,y0,2); //transform to correct values
        h = nc_open(argv[2], NC_WRITE, &ncid);

        for( unsigned j=0; j<2; j++)
        {
            output = y0[j];//transfer to host
            h = nc_put_vara_double( ncid, dataIDs[j], start, count, output.data());
        }
        output = feltor.uparallel()[0];
        h = nc_put_vara_double( ncid, dataIDs[2], start, count, output.data() );
        output = feltor.uparallel()[1];
        h = nc_put_vara_double( ncid, dataIDs[3], start, count, output.data() );
        output = feltor.potential()[0];
        h = nc_put_vara_double( ncid, dataIDs[4], start, count, output.data() );
        output = feltor.aparallel();
        h = nc_put_vara_double( ncid, dataIDs[5], start, count, output.data() );
        //write time data
        h = nc_put_vara_double( ncid, tvarID, start, count, &time);
        E1 = (feltor.energy()-energy0)/energy0;
        h = nc_put_vara_double( ncid, dataIDs[6], start, count,&E1);

        h = nc_close(ncid);

#ifdef DG_BENCHMARK
        ti.toc();
        step+=p.itstp;
        std::cout << "\n\t Step "<<step <<" of "<<p.itstp*p.maxout <<" at time "<<time;
        std::cout << "\n\t Average time for one step: "<<ti.diff()/(double)p.itstp<<"s\n\n"<<std::flush;
#endif//DG_BENCHMARK
    }
    }
    catch( dg::Fail& fail) { 
        std::cerr << "CG failed to converge to "<<fail.epsilon()<<"\n";
        std::cerr << "Does Simulation respect CFL condition?\n";
    }
    t.toc(); 
    unsigned hour = (unsigned)floor(t.diff()/3600);
    unsigned minute = (unsigned)floor( (t.diff() - hour*3600)/60);
    double second = t.diff() - hour*3600 - minute*60;
    std::cout << std::fixed << std::setprecision(2) <<std::setfill('0');
    std::cout <<"Computation Time \t"<<hour<<":"<<std::setw(2)<<minute<<":"<<second<<"\n";
    std::cout <<"which is         \t"<<t.diff()/p.itstp/p.maxout<<"s/step\n";

    return 0;

}
<|MERGE_RESOLUTION|>--- conflicted
+++ resolved
@@ -79,10 +79,6 @@
     dg::blas1::axpby( 0., y0[3], 0., y0[3]); //set Ui = 0
     feltor.log( y0, y0, 2); //transform to logarithmic values (ne and ni)
     
-<<<<<<< HEAD
-    
-=======
->>>>>>> 306d45a2
     dg::Karniadakis< std::vector<dg::DVec> > karniadakis( y0, y0[0].size(), p.eps_time);
     karniadakis.init( feltor, rolkar, y0, p.dt);
     double time = 0;
