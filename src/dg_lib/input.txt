--- conflicted
+++ resolved
@@ -40,12 +40,7 @@
 
 ---------------------Miscellaneous----------------------------
 
-<<<<<<< HEAD
 20) itstp (steps between output)            = 10      (5)
 21) # of outputs (excluding first)          = 500
-=======
-20) itstp (steps between output)            = 2      (5)
-21) # of outputs (excluding first)          = 750
->>>>>>> 4feed721
 
 @ ------------------------------------------------------------