#pragma once

#include "dg/algorithm.h"
//#include "dg/backend/dz.cuh"

#include "parameters.h"
// #include "geometry_circ.h"
#include "geometry.h"

#ifdef DG_BENCHMARK
#include "dg/backend/timer.cuh"
#endif //DG_BENCHMARK

namespace eule
{
//diffusive terms (add mu_hat?)
template<class Matrix, class container, class Preconditioner>
struct Rolkar
{
    template<class Grid3d>
    Rolkar( const Grid3d& g, Parameters p, solovev::GeomParameters gp):
        p(p),
        gp(gp),
<<<<<<< HEAD
        w3d_( dg::create::w3d(g)), v3d_(dg::create::v3d(g)),
        temp( g.size()),
        dampin_( dg::evaluate( solovev::TanhDampingIn(gp ), g)),
        dampout_( dg::evaluate( solovev::TanhDampingOut(gp ), g)),
        dampgauss_( dg::evaluate( solovev::GaussianDamping( gp), g)),
        pupil_( dg::evaluate( solovev::Pupil( gp), g)),
=======
        w3d_( dg::create::weights(g)), v3d_(dg::create::precond(g)),
        temp( dg::evaluate(dg::one, g)),
//         pupil_( dg::evaluate( solovev::Pupil( gp), g)),
//                 pupil_( dg::evaluate( solovev::GaussianDamping( gp), g)),

                pupil_( dg::evaluate( solovev::TanhDamping(gp ), g)),
>>>>>>> 67d2690e
        lapiris_( dg::evaluate( solovev::TanhDampingInv(gp ), g))
    {
        LaplacianM_perp = dg::create::laplacianM_perp( g, dg::normed, dg::symmetric);
        LaplacianM_para = dg::create::laplacianM_parallel( g, dg::PER);
    }
    void operator()( const std::vector<container>& x, std::vector<container>& y)
    {
        for( unsigned i=0; i<x.size(); i++)
        {
            dg::blas2::gemv( LaplacianM_perp, x[i], temp);
            dg::blas2::gemv( LaplacianM_perp, temp, y[i]);
            dg::blas1::axpby( -p.nu_perp, y[i], 0., y[i]); // - nu_perp lapl_RZ (lapl_RZ (lnN,U)) //factor MISSING!?!
            //additional heavy damping zone
//             dg::blas1::pointwiseDot( lapiris_, temp, temp); //N_i U_i
//             dg::blas1::axpby( 0.1, temp, 1., y[i]); // - nu_lap_perp lapl_RZ (lnN,U) //factor MISSING!?!
            //parallel derivative
//             dg::blas2::gemv( LaplacianM_para, x[i], temp);
//             dg::blas1::axpby(  p.nu_parallel, temp, 1., y[i]); //-nu_lap_varphi (lnN,U) //

        }

        //add parallel resistivity
        std::vector<container>  expy(2);
        expy[0].resize( x[0].size()), expy[1].resize( x[1].size());
        container chi( x[0].size()), omega( x[0].size());
        for( unsigned i=0; i<2; i++)
            dg::blas1::transform( x[i], expy[i], dg::EXP<double>());
        dg::blas1::pointwiseDot( expy[0], x[2], omega); //N_e U_e 
        dg::blas1::pointwiseDot( expy[1], x[3], chi); //N_i U_i
        dg::blas1::axpby( -1., omega, 1., chi); //-N_e U_e + N_i U_i
        dg::blas1::pointwiseDivide( chi, expy[0], omega);//J_par/N_e
//         dg::blas1::pointwiseDivide( chi, expy[0], chi); //J_par/N_i    now //J_par/N_e  //n_e instead of n_i
        dg::blas1::axpby( -p.c/p.mu[0]/p.eps_hat, omega, 1., y[2]);  // dtU_e =- C/hat(mu)_e J_par/N_e
        dg::blas1::axpby( -p.c/p.mu[1]/p.eps_hat,omega, 1., y[3]);    // dtU_e =- C/hat(mu)_i J_par/N_i   //n_e instead of n_i
        
//         //cut contributions to boundary now with damping on all 4 quantities
        for( unsigned i=0; i<y.size(); i++){
//             dg::blas1::pointwiseDot( dampin_, y[i], y[i]);
//             dg::blas1::pointwiseDot( pupil_, y[i], y[i]);
            dg::blas1::pointwiseDot( dampgauss_, y[i], y[i]);
        }
    }
<<<<<<< HEAD
    const dg::DMatrix& laplacianM()const {return LaplacianM_perp;}
    const container& weights(){return w3d_;}
    const container& precond(){return v3d_;}
    const container& pupil(){return pupil_;}
    const container& dampin(){return dampin_;}
=======
    const Matrix& laplacianM()const {return LaplacianM_perp;}
    const Preconditioner& weights(){return w3d_;}
    const Preconditioner& precond(){return v3d_;}
    const container& iris(){return pupil_;}
>>>>>>> 67d2690e

  private:
    void divide( const container& zaehler, const container& nenner, container& result)
    {
        dg::blas1::pointwiseDivide( zaehler, nenner, result);
    }
    const Parameters p;
    const solovev::GeomParameters gp;
    const Preconditioner w3d_, v3d_;
    container temp;
    const container dampin_;
    const container dampout_;
    const container dampgauss_;
    const container pupil_;
    const container lapiris_;
    
    Matrix LaplacianM_perp;
    Matrix LaplacianM_para;

};

template< class Matrix, class container=thrust::device_vector<double>, class Preconditioner = thrust::device_vector<double> >
struct Feltor
{
    //typedef std::vector<container> Vector;
    typedef typename container::value_type value_type;
    //typedef typename thrust::iterator_system<typename container::iterator>::type MemorySpace;
    //typedef cusp::ell_matrix<int, value_type, MemorySpace> Matrix;
    //typedef dg::DMatrix Matrix; //fastest device Matrix (does this conflict with 

    template<class Grid3d>
    Feltor( const Grid3d& g, Parameters p,solovev::GeomParameters gp);

    void exp( const std::vector<container>& src, std::vector<container>& dst, unsigned);

    void log( const std::vector<container>& src, std::vector<container>& dst, unsigned);

    /**
     * @brief Returns phi and psi that belong to the last y in operator()
     *
     * In a multistep scheme this belongs to the point HEAD-1
     * @return phi[0] is the electron and phi[1] the generalized ion potential
     */
    const std::vector<container>& potential( ) const { return phi;}

    /**
     * @brief Return the Gamma operator used by this object
     *
     * @return Gamma operator
     */

    void operator()( std::vector<container>& y, std::vector<container>& yp);

    double mass( ) {return mass_;}
    double mass_diffusion( ) {return diff_;}
    double energy( ) {return energy_;}
    double energy_diffusion( ){ return ediff_;}

  private:
    void curve( const container& y, container& target);
    //use chi and omega as helpers to compute square velocity in omega
    const container& compute_vesqr( container& potential);
    //extrapolates and solves for phi[1], then adds square velocity ( omega)
    const container& compute_psi( container& potential);
    const container& polarisation( const std::vector<container>& y); //solves polarisation equation

    container chi, omega;

    const container binv, curvR, curvZ, gradlnB;
<<<<<<< HEAD
    const container pupil, source, damping;
    const container w3d, v3d, one;
=======
    const container iris, source, damping, one;
    const Preconditioner w3d, v3d;
>>>>>>> 67d2690e
    std::vector<container> phi, curvphi, dzphi, expy;
    std::vector<container> dzy, curvy; 

    //matrices and solvers
    Matrix A; 
    dg::DZ<Matrix, container> dz;
    dg::ArakawaX< Matrix, container>    arakawa; 
    //dg::Polarisation2dX< thrust::host_vector<value_type> > pol; //note the host vector
    dg::Polarisation< Matrix, container, Preconditioner > pol; //note the host vector
    dg::Invert<container> invert_pol;

    const Parameters p;
    const solovev::GeomParameters gp;

    double mass_, energy_, diff_, ediff_;

};

template<class Matrix, class container, class P>
template<class Grid>
Feltor<Matrix, container, P>::Feltor( const Grid& g, Parameters p, solovev::GeomParameters gp): 
    chi( dg::evaluate( dg::one, g)), omega(chi),
    binv( dg::evaluate(solovev::Field(gp) , g) ),
    curvR( dg::evaluate( solovev::CurvatureR(gp), g)),
    curvZ( dg::evaluate(solovev::CurvatureZ(gp), g)),
    gradlnB( dg::evaluate(solovev::GradLnB(gp) , g)),
    pupil( dg::evaluate( solovev::Pupil( gp), g)),
//     source( dg::evaluate( dg::Gaussian( gp.R_0, 0, p.b, p.b, p.amp_source, 0), g)),
//     source( dg::evaluate( solovev::Gradient(gp), g)),
     source( dg::evaluate(solovev::TanhSource(gp, p.amp_source), g)),
//     damping( dg::evaluate( solovev::TanhDampingIn(gp ), g)), 
    damping( dg::evaluate( solovev::GaussianDamping(gp ), g)), 
    phi( 2, chi), curvphi( phi), dzphi(phi), expy(phi),  
    dzy( 4, chi), curvy(dzy),
    A (dg::create::laplacianM_perp( g, dg::not_normed, dg::symmetric)),
    dz(solovev::Field(gp), g, gp.rk4eps),
    arakawa( g), 
    pol(     g), 
    invert_pol( omega, omega.size(), p.eps_pol), one( g.size(), 1.),
    w3d( dg::create::weights(g)), v3d( dg::create::precond(g)), 
    p(p),
    gp(gp)
{

}
template< class Matrix, class container, class P>
const container& Feltor<Matrix,container, P>::compute_vesqr( container& potential)
{
    arakawa.bracketS( potential, potential, chi);
    dg::blas1::pointwiseDot( binv, binv, omega);
    dg::blas1::pointwiseDot( chi, omega, omega);
    return omega;
}
template< class Matrix, class container, class P>
const container& Feltor<Matrix,container, P>::compute_psi( container& potential)
{
    dg::blas1::axpby( 1., potential, -0.5, compute_vesqr( potential), phi[1]);
    return phi[1];
}


//computes and modifies expy!!
template<class Matrix, class container, class P>
const container& Feltor<Matrix, container, P>::polarisation( const std::vector<container>& y)
{
#ifdef DG_BENCHMARK
    dg::Timer t; 
    t.tic();
#endif
    //compute chi and polarisation
    exp( y, expy, 2);
    dg::blas1::axpby( 1., expy[1], 0., chi); //\chi = a_i \mu_i n_i
    dg::blas1::pointwiseDot( chi, binv, chi);
    dg::blas1::pointwiseDot( chi, binv, chi); //chi/= B^2
        //correction
    dg::blas1::axpby( -p.mu[0], expy[0], 1., chi); //\chi = a_i \mu_i n_i -a_e \mu_e n_i
    //A = pol.create( chi);
    pol.set_chi( chi);
    dg::blas1::transform( expy[0], expy[0], dg::PLUS<double>(-1)); //n_e -1
    dg::blas1::transform( expy[1], omega,   dg::PLUS<double>(-1)); //n_i -1
#ifdef DG_BENCHMARK
    t.toc();
    //std::cout<< "Polarisation assembly took "<<t.diff()<<"s\n";
#endif 
    dg::blas1::axpby( -1., expy[0], 1., omega); //n_i-n_e
    unsigned number = invert_pol( pol, phi[0], omega, w3d, v3d);
    if( number == invert_pol.get_max())
        throw dg::Fail( p.eps_pol);
    return phi[0];
}

template<class Matrix, class container, class P>
void Feltor<Matrix, container, P>::operator()( std::vector<container>& y, std::vector<container>& yp)
{
    assert( y.size() == 4);
    assert( y.size() == yp.size());
    //compute phi via polarisation
    phi[0] = polarisation( y);
    phi[1] = compute_psi( phi[0]);

    //update energetics, 2% of total time
    exp( y, expy, 2);
    mass_ = dg::blas2::dot( one, w3d, expy[0] ); //take real ion density which is electron density!!
    double Ue = p.tau[0]*dg::blas2::dot( y[0], w3d, expy[0]); // tau_e n_e ln(n_e)
    double Ui = p.tau[1]*dg::blas2::dot( y[1], w3d, expy[1]);// tau_i n_i ln(n_i)
    double Uphi = 0.5*p.mu[1]*dg::blas2::dot( expy[1], w3d, omega); 
    dg::blas1::pointwiseDot( y[2], y[2], omega); //U_e^2
    double Upare = -0.5*p.mu[0]*dg::blas2::dot( expy[0], w3d, omega); 
    dg::blas1::pointwiseDot(y[3], y[3], omega); //U_i^2
    double Upari =  0.5*p.mu[1]*dg::blas2::dot( expy[1], w3d, omega); 
    energy_ = Ue + Ui + Uphi + Upare + Upari;

    // the resistive dissipation
    dg::blas1::pointwiseDot( expy[0], y[2], omega); //N_e U_e 
    dg::blas1::pointwiseDot( expy[1], y[3], chi); //N_i U_i
    dg::blas1::axpby( -1., omega, 1., chi); //-N_e U_e + N_i U_i                  //dt(lnN,U) = dt(lnN,U) + dz (dz (lnN,U))
    double Dres = -p.c*dg::blas2::dot(chi, w3d, chi); //- C*J_parallel^2
    ediff_ = Dres;
    
    for( unsigned i=0; i<2; i++)
    {
        //Compute RZ poisson  brackets
        arakawa( y[i], phi[i], yp[i]);  //[lnN,phi]_RZ
        arakawa( y[i+2], phi[i], yp[i+2]);//[U,phi]_RZ  
        dg::blas1::pointwiseDot( yp[i], binv, yp[i]);                        // dtlnN =1/B [lnN,phi]_RZ
        dg::blas1::pointwiseDot( yp[2+i], binv, yp[2+i]);                    // dtU =1/B [U,phi]_RZ  


        //compute parallel derivatives
        dz(y[i], dzy[i]);
        dz(phi[i], dzphi[i]);
        dz(y[i+2], dzy[2+i]);

        //parallel advection terms
        dg::blas1::pointwiseDot(y[i+2], dzy[i], omega); //Udz lnN 
        dg::blas1::axpby( -1., omega, 1., yp[i]);                            //dtlnN = dtlnN - Udz lnN
        dg::blas1::axpby( -1., dzy[2+i], 1., yp[i]);                         //dtlnN = dtlnN - dz U
        dg::blas1::pointwiseDot(y[i+2], gradlnB, omega);                     
        dg::blas1::axpby( 1., omega, 1., yp[i]);                            //dtlnN = dtlnN + U dz ln B
        dg::blas1::pointwiseDot(y[i+2], dzy[2+i], omega);                    
        dg::blas1::axpby( -1., omega, 1., yp[2+i]);                         //dtU = dtU - U dz U

        //parallel force terms
        dg::blas1::axpby( -p.tau[i]/p.mu[i]/p.eps_hat, dzy[i], 1., yp[2+i]); //dtU = dtU - tau/(hat(mu))*dz lnN
        dg::blas1::axpby( -1./p.mu[i]/p.eps_hat, dzphi[i], 1., yp[2+i]);     //dtU = dtU - 1/(hat(mu))*dz phi

        //curvature terms
        curve( y[i], curvy[i]);     //K(N)
        curve( y[i+2], curvy[2+i]); //K(U)
        curve( phi[i], curvphi[i]); //K(phi)

        dg::blas1::pointwiseDot(y[i+2], curvy[2+i], omega); //U K(U)
        dg::blas1::pointwiseDot( y[i+2], omega, chi); //U^2 K(U)
        dg::blas1::axpby( -p.mu[i]*p.eps_hat, omega, 1., yp[i]);             //dtlnN = dtlnN - (hat(mu)) U K(U)
        dg::blas1::axpby( -0.5*p.mu[i]*p.eps_hat, chi, 1., yp[2+i]);         //dtU = dtU - 0.5 (hat(mu)) U^2 K(U)

        dg::blas1::pointwiseDot(y[i+2], curvy[i], omega); //U K(ln N)
        dg::blas1::pointwiseDot( y[i+2], omega, chi); //U^2K(ln N)
        dg::blas1::axpby( -p.tau[i], omega, 1., yp[2+i]);                    //dtU = dtU - tau U K(lnN)
        dg::blas1::axpby( -0.5*p.mu[i]*p.eps_hat, chi, 1., yp[i]);           //dtlnN = dtlnN -0.5mu U^2K(lnN)

        dg::blas1::axpby( -p.tau[i], curvy[i], 1., yp[i]);                   //dtlnN = dtlnN - tau K(lnN)
        dg::blas1::axpby( -2.*p.tau[i], curvy[2+i], 1., yp[2+i]);            //dtU = dtU - 2 tau K(U)
        dg::blas1::axpby( -1., curvphi[i], 1., yp[i]);                       //dtlnN= dtlnN - K(psi)

        dg::blas1::pointwiseDot( y[i+2], curvphi[i], omega);  //U K(phi)
        dg::blas1::axpby( -0.5, omega, 1., yp[2+i]);                         //dtU = dtU -0.5 U K(psi)
    }
        
    //add parallel diffusion with naive implementation
    for( unsigned i=0; i<4; i++)
    {
        dz(dzy[i], omega); //dz (dz (N,U))
        dg::blas1::axpby( p.nu_parallel, omega, 1., yp[i]);                     //dt(lnN,U) = dt(lnN,U) + dz (dz (lnN,U))
    }
    //add particle source to dtN
    for( unsigned i=0; i<2; i++)
    {
//         dg::blas1::pointwiseDivide( source, expy[i], omega); //source/N
//         dg::blas1::axpby( 1., omega, 1, yp[i]  );       //dtlnN = dtlnN + source/N
    }

    for( unsigned i=0; i<4; i++) //damping and pupil on N and w
    {
        dg::blas1::pointwiseDot( damping, yp[i], yp[i]); 
//         dg::blas1::pointwiseDot( pupil, yp[i], yp[i]);
    }
}

template<class Matrix, class container, class P>
void Feltor<Matrix, container, P>::curve( const container& src, container& target)
{
    dg::blas2::gemv( arakawa.dx(), src, target); //d_R src
    dg::blas2::gemv( arakawa.dy(), src, omega);  //d_Z src
    dg::blas1::pointwiseDot( curvR, target, target); // C^R d_R src
    dg::blas1::pointwiseDot( curvZ, omega, omega);   // C^Z d_Z src
    dg::blas1::axpby( 1., omega, 1., target ); // (C^R d_R + C^Z d_Z) src
}

template<class Matrix, class container, class P>
void Feltor<Matrix, container, P>::exp( const std::vector<container>& y, std::vector<container>& target, unsigned howmany)
{
    for( unsigned i=0; i<howmany; i++)
        dg::blas1::transform( y[i], target[i], dg::EXP<value_type>());
}
template< class M, class container, class P>
void Feltor<M, container, P>::log( const std::vector<container>& y, std::vector<container>& target, unsigned howmany)
{
    for( unsigned i=0; i<howmany; i++)
        dg::blas1::transform( y[i], target[i], dg::LN<value_type>());
}


} //namespace eule<|MERGE_RESOLUTION|>--- conflicted
+++ resolved
@@ -21,21 +21,13 @@
     Rolkar( const Grid3d& g, Parameters p, solovev::GeomParameters gp):
         p(p),
         gp(gp),
-<<<<<<< HEAD
         w3d_( dg::create::w3d(g)), v3d_(dg::create::v3d(g)),
         temp( g.size()),
         dampin_( dg::evaluate( solovev::TanhDampingIn(gp ), g)),
         dampout_( dg::evaluate( solovev::TanhDampingOut(gp ), g)),
         dampgauss_( dg::evaluate( solovev::GaussianDamping( gp), g)),
         pupil_( dg::evaluate( solovev::Pupil( gp), g)),
-=======
-        w3d_( dg::create::weights(g)), v3d_(dg::create::precond(g)),
-        temp( dg::evaluate(dg::one, g)),
-//         pupil_( dg::evaluate( solovev::Pupil( gp), g)),
-//                 pupil_( dg::evaluate( solovev::GaussianDamping( gp), g)),
-
-                pupil_( dg::evaluate( solovev::TanhDamping(gp ), g)),
->>>>>>> 67d2690e
+
         lapiris_( dg::evaluate( solovev::TanhDampingInv(gp ), g))
     {
         LaplacianM_perp = dg::create::laplacianM_perp( g, dg::normed, dg::symmetric);
@@ -78,18 +70,12 @@
             dg::blas1::pointwiseDot( dampgauss_, y[i], y[i]);
         }
     }
-<<<<<<< HEAD
     const dg::DMatrix& laplacianM()const {return LaplacianM_perp;}
     const container& weights(){return w3d_;}
     const container& precond(){return v3d_;}
     const container& pupil(){return pupil_;}
     const container& dampin(){return dampin_;}
-=======
-    const Matrix& laplacianM()const {return LaplacianM_perp;}
-    const Preconditioner& weights(){return w3d_;}
-    const Preconditioner& precond(){return v3d_;}
-    const container& iris(){return pupil_;}
->>>>>>> 67d2690e
+
 
   private:
     void divide( const container& zaehler, const container& nenner, container& result)
@@ -159,13 +145,9 @@
     container chi, omega;
 
     const container binv, curvR, curvZ, gradlnB;
-<<<<<<< HEAD
     const container pupil, source, damping;
     const container w3d, v3d, one;
-=======
-    const container iris, source, damping, one;
-    const Preconditioner w3d, v3d;
->>>>>>> 67d2690e
+
     std::vector<container> phi, curvphi, dzphi, expy;
     std::vector<container> dzy, curvy; 
 
