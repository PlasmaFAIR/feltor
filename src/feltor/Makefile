system=home # Use as Makefile parameter!
device=gpu

INCLUDE = -I../../inc  # other project libraries
INCLUDE+= -I../ # geometry library

ifeq ($(strip $(device)),gpu)
CC = nvcc
<<<<<<< HEAD
CFLAGS = --compiler-options -Wall -arch=sm_20 -w
=======
CFLAGS = --compiler-options -Wall -arch=sm_52 -w
>>>>>>> d77afa9b
CFLAGS+= -Xcompiler -fopenmp 
CFLAGS+= -DTHRUST_HOST_SYSTEM=THRUST_HOST_SYSTEM_OMP
GLFLAGS= -lGLEW
OPT	   = -O2
endif
ifeq ($(strip $(device)),omp)
CC = g++
CFLAGS = -Wall -fopenmp -x c++
CFLAGS+= -DTHRUST_DEVICE_SYSTEM=THRUST_DEVICE_SYSTEM_OMP
OPT	   = -O3
endif
ifeq ($(strip $(device)),mpi)
CC = mpic++
CFLAGS = #-Wall -x c++
CFLAGS+= -DTHRUST_DEVICE_SYSTEM=THRUST_DEVICE_SYSTEM_OMP
OPT	   = -O3 
endif

ifeq ($(strip $(system)),home)
INCLUDE += -I$(HOME)/include # cusp and thrust libraries

#you might check the libs here, cf your glfw installation
#GLFLAGS += -lglfw3 -lXxf86vm -lXext -lX11 -lGLU  -lGL -lpthread -lXi -lXrandr  -lXcursor -lXinerama
GLFLAGS += $$(pkg-config --static --libs glfw3) 
LIBS 	 = -lnetcdf -lhdf5 -lhdf5_hl # hdf5 libraries
endif

ifeq ($(strip $(system)),leo3)
INCLUDE += -I$(HOME)/include
INCLUDE += -I$(UIBK_HDF5_INC)
INCLUDE += -I$(UIBK_OPENMPI_INC)
INCLUDE += -I$(UIBK_NETCDF_4_INC)

LIBS 	 = -L$(UIBK_HDF5_LIB) -lhdf5 -lhdf5_hl 
LIBS 	+= -L$(UIBK_NETCDF_4_LIB) -lnetcdf -lcurl -lm
GLFLAGS  = -lm
endif

ifeq ($(strip $(system)),vsc)
INCLUDE += -I$(HOME)/include
INCLUDE += -I/opt/intel/impi/4.1.0/include64 
INCLUDE += -I/opt/sw/netcdf/4.3/include
INCLUDE += -I/opt/sw/hdf5/1.8.10-p1/include
CFLAGS  += -DMPICH_IGNORE_CXX_SEEK

LIBS 	 = -L/opt/sw/hdf5/1.8.10-p1/lib -lhdf5 -lhdf5_hl
LIBS    += -L/opt/intel/composerxe/lib/intel64 -lirc -lsvml
LIBS    += -L/opt/intel/impi/4.1.0/lib64 -lmpi
LIBS    += -L/opt/sw/netcdf/4.3/lib -lnetcdf -lcurl
GLFLAGS  = -lm
endif

ifeq ($(strip $(system)),vsc2)
INCLUDE += -I$(HOME)/include
INCLUDE += -I/opt/intel/impi/4.1.0/include64
INCLUDE += -I/opt/sw/netcdf/4.3.2/include
INCLUDE += -I/opt/hdf5/1.8.9/intel/include
CFLAGS  += -DMPICH_IGNORE_CXX_SEEK

LIBS     = -L/opt/hdf5/1.8.9/intel/lib -lhdf5 -lhdf5_hl
LIBS    += -L/opt/intel/composerxe/lib/intel64 -lirc -lsvml
LIBS    += -L/opt/intel/impi/4.1.0/lib64 -lmpi
LIBS    += -L/opt/sw/netcdf/4.3.2/lib -lnetcdf -lcurl
GLFLAGS  = -lm
endif

ifeq ($(strip $(system)),vsc3)
INCLUDE += -I$(HOME)/include

INCLUDE += -I/cm/shared/apps/intel/impi_5.0.3/intel64/include
INCLUDE +=-I/opt/sw/x86_64/glibc-2.12/ivybridge-ep/netcdf/4.3.2/intel-14.0.2/include
INCLUDE +=-I/opt/sw/x86_64/glibc-2.12/ivybridge-ep/hdf5/1.8.12/intel-14.0.2/include
CFLAGS  += -DMPICH_IGNORE_CXX_SEEK

LIBS     =-L/opt/sw/x86_64/glibc-2.12/ivybridge-ep/hdf5/1.8.12/intel-14.0.2/lib -lhdf5 -lhdf5_hl
LIBS    +=-L/cm/shared/apps/intel-cluster-studio/composer_xe_2013_sp1.2.144/compiler/lib/intel64 -lirc -lsvml
LIBS    += -L/cm/shared/apps/intel/impi_5.0.3/intel64/lib -lmpi
LIBS    +=-L/opt/sw/x86_64/glibc-2.12/ivybridge-ep/netcdf/4.3.2/intel-14.0.2/lib -lnetcdf -lcurl
GLFLAGS  = -lm
endif

all: feltor feltor_hpc

feltor: feltor.cu feltor.cuh 
	$(CC) -g $(OPT) $(CFLAGS) $< -o $@ $(INCLUDE) $(GLFLAGS) -DDG_BENCHMARK 
	echo "Attention: No compiler warnings are issued!" 

	
ifeq ($(strip $(device)),mpi)
feltor_hpc: feltor_hpc.cpp feltor.cuh 
	$(CC) $(OPT) $(CFLAGS) $< -o $@ $(INCLUDE) $(LIBS) -DDG_BENCHMARK 
else
feltor_hpc: feltor_hpc.cu feltor.cuh 
<<<<<<< HEAD
	$(CC) $(OPT) $(CFLAGS) $< -o $@ $(INCLUDE) $(LIBS) -DDG_BENCHMARK  
=======
	$(CC) $(OPT) $(CFLAGS) $< -o $@ $(INCLUDE) $(LIBS) -DDG_BENCHMARK 
>>>>>>> d77afa9b
	echo "Attention: No compiler warnings are issued!" 
endif
	
generator: generator.cpp 
	g++ generator.cpp -o generator -std=c++0x -Wall

.PHONY: clean doc

dz_geom_t: dz_geom_t.cu 
	$(CC) $(OPT) $(CFLAGS) $< -o $@ $(INCLUDE) $(GLFLAGS) -lnetcdf -DDG_BENCHMARK 
	echo "Attention: No compiler warnings are issued!" 
	
geometry_t: geometry_t.cu 
	$(CC) $(OPT) $(CFLAGS) $< -o $@ $(INCLUDE) $(GLFLAGS) -lnetcdf -DDG_BENCHMARK 
	echo "Attention: No compiler warnings are issued!" 
doc: 
	doxygen Doxyfile
	
clean:
	rm -f feltor feltor_hpc geometry_t dz_geom_t<|MERGE_RESOLUTION|>--- conflicted
+++ resolved
@@ -6,11 +6,7 @@
 
 ifeq ($(strip $(device)),gpu)
 CC = nvcc
-<<<<<<< HEAD
 CFLAGS = --compiler-options -Wall -arch=sm_20 -w
-=======
-CFLAGS = --compiler-options -Wall -arch=sm_52 -w
->>>>>>> d77afa9b
 CFLAGS+= -Xcompiler -fopenmp 
 CFLAGS+= -DTHRUST_HOST_SYSTEM=THRUST_HOST_SYSTEM_OMP
 GLFLAGS= -lGLEW
@@ -31,9 +27,6 @@
 
 ifeq ($(strip $(system)),home)
 INCLUDE += -I$(HOME)/include # cusp and thrust libraries
-
-#you might check the libs here, cf your glfw installation
-#GLFLAGS += -lglfw3 -lXxf86vm -lXext -lX11 -lGLU  -lGL -lpthread -lXi -lXrandr  -lXcursor -lXinerama
 GLFLAGS += $$(pkg-config --static --libs glfw3) 
 LIBS 	 = -lnetcdf -lhdf5 -lhdf5_hl # hdf5 libraries
 endif
@@ -104,11 +97,7 @@
 	$(CC) $(OPT) $(CFLAGS) $< -o $@ $(INCLUDE) $(LIBS) -DDG_BENCHMARK 
 else
 feltor_hpc: feltor_hpc.cu feltor.cuh 
-<<<<<<< HEAD
 	$(CC) $(OPT) $(CFLAGS) $< -o $@ $(INCLUDE) $(LIBS) -DDG_BENCHMARK  
-=======
-	$(CC) $(OPT) $(CFLAGS) $< -o $@ $(INCLUDE) $(LIBS) -DDG_BENCHMARK 
->>>>>>> d77afa9b
 	echo "Attention: No compiler warnings are issued!" 
 endif
 	
