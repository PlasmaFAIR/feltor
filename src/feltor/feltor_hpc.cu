#include <iostream>
#include <iomanip>
#include <vector>
#include <sstream>
#include <cmath>
// #define DG_DEBUG



#include "dg/backend/timer.cuh"
#include "dg/backend/xspacelib.cuh"
#include "dg/backend/interpolation.cuh"
#include "file/read_input.h"
#include "file/nc_utilities.h"


#include "feltor.cuh"
#include "parameters.h"
#include "geometry.h"

/*
   - reads parameters from input.txt or any other given file, 
   - integrates the ToeflR - functor and 
   - writes outputs to a given outputfile using hdf5. 
        density fields are the real densities in XSPACE ( not logarithmic values)
*/

const unsigned k = 3;//!< a change in k needs a recompilation

int main( int argc, char* argv[])
{
    //Parameter initialisation
    std::vector<double> v,v3;
    std::string input, geom;
    if( argc != 4)
    {
        std::cerr << "ERROR: Wrong number of arguments!\nUsage: "<< argv[0]<<" [inputfile] [geomfile] [outputfile]\n";
        return -1;
    }
    else 
    {
        v = file::read_input( argv[1]);
        input = file::read_file( argv[1]);
    }
    const eule::Parameters p( v);
    p.display( std::cout);

    ////////////////////////////////set up computations///////////////////////////
    try{ v3 = file::read_input( argv[2]); }
    catch (toefl::Message& m) {  m.display(); 
        geom = file::read_file( argv[2]);
        std::cout << geom << std::endl;
        for( unsigned i = 0; i<v.size(); i++)
        return -1;
    }

    const solovev::GeomParameters gp(v3);
    gp.display( std::cout);
    double Rmin=gp.R_0-(gp.boxscale)*gp.a;
    double Zmin=-(gp.boxscale)*gp.a*gp.elongation;
    double Rmax=gp.R_0+(gp.boxscale)*gp.a; 
    double Zmax=(gp.boxscale)*gp.a*gp.elongation;
    //Make grids
     dg::Grid3d<double > grid( Rmin,Rmax, Zmin,Zmax, 0, 2.*M_PI, p.n, p.Nx, p.Ny, p.Nz, dg::DIR, dg::DIR, dg::PER, dg::cylindrical);  
     dg::Grid3d<double > grid_out( Rmin,Rmax, Zmin,Zmax, 0, 2.*M_PI, p.n_out, p.Nx_out, p.Ny_out, p.Nz_out, dg::DIR, dg::DIR, dg::PER, dg::cylindrical);  
     
    //create RHS 
    eule::Feltor<dg::DMatrix, dg::DVec, dg::DVec > feltor( grid, p,gp); 
    eule::Rolkar<dg::DMatrix, dg::DVec, dg::DVec > rolkar( grid, p,gp);

<<<<<<< HEAD
    //The initial field
//      dg::Gaussian3d init0(gp.R_0+p.posX*gp.a, p.posY*gp.a,5.*M_PI/p.Nz, p.sigma, p.sigma, 0.25*p.sigma, p.amp);

     dg::BathRZ init0(16,16,p.Nz,Rmin,Zmin, 30.,5.,p.amp);
//       solovev::ZonalFlow init0(gp,p.amp);
    solovev::Nprofile grad(gp); //initial profile
=======
    /////////////////////The initial field///////////////////////////////////////////
    //dg::Gaussian3d init0(gp.R_0+p.posX*gp.a, p.posY*gp.a, M_PI, p.sigma, p.sigma, p.sigma, p.amp);
    //dg::BathRZ init0(16,16,p.Nz,Rmin,Zmin, 30.,5.,p.amp);
    //solovev::ZonalFlow init0(gp,p.amp);
    solovev::Nprofile grad(gp); //initial background profile
>>>>>>> f47e215a
    
    std::vector<dg::DVec> y0(4, dg::evaluate( grad, grid)), y1(y0); 

    //field aligned blob 
    dg::Gaussian gaussian( gp.R_0+p.posX*gp.a, p.posY*gp.a, p.sigma, p.sigma, p.amp);
    dg::GaussianZ gaussianZ( M_PI, p.m_par, 1);
    y1[1] = feltor.dz().evaluate( gaussian, (unsigned)p.Nz/2);
    y1[2] = dg::evaluate( gaussianZ, grid);
    dg::blas1::pointwiseDot( y1[1], y1[2], y1[1]);

    //y1[1] = dg::evaluate( init0, grid);
    //damp the bath on psi boundaries 
    //dg::blas1::pointwiseDot(rolkar.damping(), y1[1], y1[1]);  
    dg::blas1::axpby( 1., y1[1], 1., y0[1]); //initialize ni
    dg::blas1::transform(y0[1], y0[1], dg::PLUS<>(-1));
    feltor.initializene(y0[1],y0[0]);    
<<<<<<< HEAD
//    feltor.log( y0, y0, 2); 
=======
>>>>>>> f47e215a

    dg::blas1::axpby( 0., y0[2], 0., y0[2]); //set Ue = 0
    dg::blas1::axpby( 0., y0[3], 0., y0[3]); //set Ui = 0
    
    dg::Karniadakis< std::vector<dg::DVec> > karniadakis( y0, y0[0].size(), p.eps_time);
    karniadakis.init( feltor, rolkar, y0, p.dt);
    double time = 0;
    /////////////////////////////set up netcdf//////////////////////////////
    file::NC_Error_Handle err;
    int ncid;
    err = nc_create( argv[3], NC_NETCDF4|NC_CLOBBER, &ncid);
    err = nc_put_att_text( ncid, NC_GLOBAL, "inputfile", input.size(), input.data());
    err = nc_put_att_text( ncid, NC_GLOBAL, "geomfile", geom.size(), geom.data());
    int dim_ids[4], tvarID;
    err = file::define_dimensions( ncid, dim_ids, &tvarID, grid_out);
    solovev::FieldR fieldR(gp);
    solovev::FieldZ fieldZ(gp);
    solovev::FieldP fieldP(gp);
    dg::HVec vecR = dg::evaluate( fieldR, grid_out);
    dg::HVec vecZ = dg::evaluate( fieldZ, grid_out);
    dg::HVec vecP = dg::evaluate( fieldP, grid_out);
    int vecID[3];
    err = nc_def_var( ncid, "BR", NC_DOUBLE, 3, &dim_ids[1], &vecID[0]);
    err = nc_def_var( ncid, "BZ", NC_DOUBLE, 3, &dim_ids[1], &vecID[1]);
    err = nc_def_var( ncid, "BP", NC_DOUBLE, 3, &dim_ids[1], &vecID[2]);
    err = nc_enddef( ncid);
    err = nc_put_var_double( ncid, vecID[0], vecR.data());
    err = nc_put_var_double( ncid, vecID[1], vecZ.data());
    err = nc_put_var_double( ncid, vecID[2], vecP.data());
    err = nc_redef(ncid);

    std::string names[5] = {"electrons", "ions", "Ue", "Ui", "potential"}; 
    int dataIDs[5];
    for( unsigned i=0; i<5; i++){
        err = nc_def_var( ncid, names[i].data(), NC_DOUBLE, 4, dim_ids, &dataIDs[i]);}
    err = nc_def_var( ncid, "energy", NC_DOUBLE, 1, dim_ids, &dataIDs[5]);
    err = nc_enddef(ncid);
    ///////////////////////////////////first output/////////////////////////
    size_t count[4] = {1., grid_out.Nz(), grid_out.n()*grid_out.Ny(), grid_out.n()*grid_out.Nx()};
    size_t start[4] = {0, 0, 0, 0};
    dg::DVec transfer(  dg::evaluate(dg::zero, grid));
    dg::DVec transferD( dg::evaluate(dg::zero, grid_out));
    dg::HVec transferH( dg::evaluate(dg::zero, grid_out));
    dg::DMatrix interpolate = dg::create::interpolation( grid_out, grid); 
<<<<<<< HEAD
  //  feltor.exp( y0,y0,2); //transform to correct values
=======
>>>>>>> f47e215a
    for( unsigned i=0; i<4; i++)
    {
        dg::blas2::symv( interpolate, y0[i], transferD);
        transferH = transferD;//transfer to host
        err = nc_put_vara_double( ncid, dataIDs[i], start, count, transferH.data() );
    }
    transfer = feltor.potential()[0];
    dg::blas2::symv( interpolate, transfer, transferD);
    transferH = transferD;//transfer to host
    err = nc_put_vara_double( ncid, dataIDs[4], start, count, transferH.data() );
    err = nc_put_vara_double( ncid, tvarID, start, count, &time);

    double E0 = feltor.energy(), energy0 = E0, E1 = 1, diff = 0;
    err = nc_put_vara_double( ncid, dataIDs[5], start, count,&E1);
    err = nc_close(ncid);

    ///////////////////////////////////////Timeloop/////////////////////////////////
    dg::Timer t;
    t.tic();
#ifdef DG_BENCHMARK
    unsigned step = 0;
#endif //DG_BENCHMARK
    for( unsigned i=0; i<p.maxout; i++)
    {

#ifdef DG_BENCHMARK
        dg::Timer ti;
        ti.tic();
#endif//DG_BENCHMARK
        for( unsigned j=0; j<p.itstp; j++)
        {
            try{ karniadakis( feltor, rolkar, y0);}
            catch( dg::Fail& fail) { 
                std::cerr << "CG failed to converge to "<<fail.epsilon()<<"\n";
                std::cerr << "Does Simulation respect CFL condition?\n";
                return -1;
            }
        }
        time += p.itstp*p.dt;
#ifdef DG_BENCHMARK
        ti.toc();
        step+=p.itstp;
        std::cout << "\n\t Step "<<step <<" of "<<p.itstp*p.maxout <<" at time "<<time;
        std::cout << "\n\t Average time for one step: "<<ti.diff()/(double)p.itstp<<"s\n\n"<<std::flush;
#endif//DG_BENCHMARK

        start[0] = i;
<<<<<<< HEAD
     //   feltor.exp( y0,y0,2); //transform to correct values
=======
>>>>>>> f47e215a
        err = nc_open(argv[3], NC_WRITE, &ncid);
        for( unsigned j=0; j<4; j++)
        {
            dg::blas2::symv( interpolate, y0[j], transferD);
            transferH = transferD;//transfer to host
            err = nc_put_vara_double( ncid, dataIDs[j], start, count, transferH.data());
        }
        transfer = feltor.potential()[0];
        dg::blas2::symv( interpolate, transfer, transferD);
        transferH = transferD;//transfer to host
        err = nc_put_vara_double( ncid, dataIDs[4], start, count, transferH.data() );
        //write time data
        err = nc_put_vara_double( ncid, tvarID, start, count, &time);
        E1 = feltor.energy()/energy0;
        err = nc_put_vara_double( ncid, dataIDs[5], start, count,&E1);

        err = nc_close(ncid);
    }
    t.toc(); 
    unsigned hour = (unsigned)floor(t.diff()/3600);
    unsigned minute = (unsigned)floor( (t.diff() - hour*3600)/60);
    double second = t.diff() - hour*3600 - minute*60;
    std::cout << std::fixed << std::setprecision(2) <<std::setfill('0');
    std::cout <<"Computation Time \t"<<hour<<":"<<std::setw(2)<<minute<<":"<<second<<"\n";
    std::cout <<"which is         \t"<<t.diff()/p.itstp/p.maxout<<"s/step\n";

    return 0;

}
<|MERGE_RESOLUTION|>--- conflicted
+++ resolved
@@ -68,20 +68,11 @@
     eule::Feltor<dg::DMatrix, dg::DVec, dg::DVec > feltor( grid, p,gp); 
     eule::Rolkar<dg::DMatrix, dg::DVec, dg::DVec > rolkar( grid, p,gp);
 
-<<<<<<< HEAD
-    //The initial field
-//      dg::Gaussian3d init0(gp.R_0+p.posX*gp.a, p.posY*gp.a,5.*M_PI/p.Nz, p.sigma, p.sigma, 0.25*p.sigma, p.amp);
-
-     dg::BathRZ init0(16,16,p.Nz,Rmin,Zmin, 30.,5.,p.amp);
-//       solovev::ZonalFlow init0(gp,p.amp);
-    solovev::Nprofile grad(gp); //initial profile
-=======
     /////////////////////The initial field///////////////////////////////////////////
     //dg::Gaussian3d init0(gp.R_0+p.posX*gp.a, p.posY*gp.a, M_PI, p.sigma, p.sigma, p.sigma, p.amp);
     //dg::BathRZ init0(16,16,p.Nz,Rmin,Zmin, 30.,5.,p.amp);
     //solovev::ZonalFlow init0(gp,p.amp);
     solovev::Nprofile grad(gp); //initial background profile
->>>>>>> f47e215a
     
     std::vector<dg::DVec> y0(4, dg::evaluate( grad, grid)), y1(y0); 
 
@@ -98,10 +89,6 @@
     dg::blas1::axpby( 1., y1[1], 1., y0[1]); //initialize ni
     dg::blas1::transform(y0[1], y0[1], dg::PLUS<>(-1));
     feltor.initializene(y0[1],y0[0]);    
-<<<<<<< HEAD
-//    feltor.log( y0, y0, 2); 
-=======
->>>>>>> f47e215a
 
     dg::blas1::axpby( 0., y0[2], 0., y0[2]); //set Ue = 0
     dg::blas1::axpby( 0., y0[3], 0., y0[3]); //set Ui = 0
@@ -146,10 +133,6 @@
     dg::DVec transferD( dg::evaluate(dg::zero, grid_out));
     dg::HVec transferH( dg::evaluate(dg::zero, grid_out));
     dg::DMatrix interpolate = dg::create::interpolation( grid_out, grid); 
-<<<<<<< HEAD
-  //  feltor.exp( y0,y0,2); //transform to correct values
-=======
->>>>>>> f47e215a
     for( unsigned i=0; i<4; i++)
     {
         dg::blas2::symv( interpolate, y0[i], transferD);
@@ -197,10 +180,6 @@
 #endif//DG_BENCHMARK
 
         start[0] = i;
-<<<<<<< HEAD
-     //   feltor.exp( y0,y0,2); //transform to correct values
-=======
->>>>>>> f47e215a
         err = nc_open(argv[3], NC_WRITE, &ncid);
         for( unsigned j=0; j<4; j++)
         {
