
          * Input-File for TJ-K axisymmetric solovev equilibrium *
    I const with X-point, elongated,  Te_10eV,B0_0.07T,hydrogen,Cref_1e-5
          -----------------------------------------------------------
          
----------------------Solovev coefficients----------------------
1)  A                        =  0.0     
2)  c1                       =  0.463367239574238028200162852041
3)  c2                       = 6.65202728454447263599126205902
4)  c3                       = -6.71942109121886843145906798662
5)  c4                       = -2.93403723806251490588869975542
6)  c5                       = 4.81093133290415990164671336235
7)  c6                       =  -4.31583547884168587436001023405
8)  c7                       = -0.178005850926558405926813062204
9)  c8                       =  0.971120830533771291869694622563
10) c9                       = 4.74764960631475224001540258785
11) c10                      =  -2.85650294349998520711660154347
12) c11                      = -0.706024300488225648764912247713
13) c12                      = 0.0801296101152246351600534987187
----------------------geometric coefficients----------------------
14) R0 (in units of rhos)    =  129.989 
15) inv aspect ratio (a/R0)  =  0.166667
16) elongation               =  1.75
17) triangularity            =  0.47
----------------------Miscellaneous----------------------
18) alpha (Damping thickness)=  0.02
19) RK4 epsilon              =  1e-4
20) psip_min                 = -6.
<<<<<<< HEAD
21) psip_max                 =  0.0 (> -7.4)
22) psip_max_cut             =  1e10
23) psip_max_lim             =  1e10
=======
21) psip_max_prof            =  0.0 (> -7.4)
22) psip_max_cut             =  0.0
23) psip_max_lim             =  1e10   
>>>>>>> 8f07778c

@ ------------------------------------------------------------------------


<|MERGE_RESOLUTION|>--- conflicted
+++ resolved
@@ -26,15 +26,10 @@
 18) alpha (Damping thickness)=  0.02
 19) RK4 epsilon              =  1e-4
 20) psip_min                 = -6.
-<<<<<<< HEAD
 21) psip_max                 =  0.0 (> -7.4)
 22) psip_max_cut             =  1e10
 23) psip_max_lim             =  1e10
-=======
-21) psip_max_prof            =  0.0 (> -7.4)
-22) psip_max_cut             =  0.0
-23) psip_max_lim             =  1e10   
->>>>>>> 8f07778c
+
 
 @ ------------------------------------------------------------------------
 
