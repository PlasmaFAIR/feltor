--- conflicted
+++ resolved
@@ -41,11 +41,6 @@
 29) Background Prof amplitude               =  1.   (density on the boundary)
 ----------------------------------Miscellaneous----------------------------
 30) particle source amplitude               =  0.0
-<<<<<<< HEAD
 31) boxscale (1<bs<R0/a)                    =  1.05  (a little larger than 1)
 
-
-=======
-31) boxscale (1<bs<R0/a)                    =  1.1  (a little larger than 1)
->>>>>>> d29551cc
 @ ------------------------------------------------------------