
                * Input-File for "FELTOR" *
                ---------------------------


@-----------------------------Space and Time discretization------------
1)  n  (# of x,y-polynomials)            =   3      (3)
2)  nx (grid points in x)                =   50 (192)
3)  ny (grid points in y)                =   50 (192) 
<<<<<<< HEAD
4)  nz (grid points in z)                =   5 (>16)
5)  dt (time step in units c_s/rho_s)    =   1e-2  (0.01)
=======
4)  nz (grid points in z)                =   10 (>16)
5)  dt (time step in units c_s/rho_s)    =   1e-1  (0.01)
>>>>>>> 5e9d7131
----------------------------------Output parameters--------------------
6)  n_out (# of x-y polynomials in output)  =  3
7)  nx_out (# grid points in output field)  =  50 
8)  ny_out (# grid points in output field)  =  50
9)  nz_out (# grid points in output field)  =  10
10) itstp  (steps between outputs)          =  1     (5)
11) total # of outputs (excluding first)    =  300 
-------------------------Algorithmic parameters------------------------
12)  eps_pol (stop for polarisation)        =   1e-4 (1e-6)
13)  eps_max (stop for induction)           =   0.0 (1e-6)
14)  eps_gamma (stop for Gamma CG)          =   1e-8 (1e-8)
15)  eps_time ( stop for time inversion )   =   1e-9 
-------------------------Physical parameters----------------------------
16) mu_e (-m_e/m_i)                         = -0.000272121 (-0.000544617,-0.000272121,-0.000181372 )
17) tau (Ti/Te)                             =  0.0    (0.0)
18) beta_e0                                 =  0.0  (1e-4)
19) nu_perp                                 =  1e-3
20) nu_parallel  (viscosity)                =  1e-3   (0.001)
<<<<<<< HEAD
21) para resistivity (c)                    =  1e-4   (3e-5 gives a drift wave)
------------------------Initial perturbation parameters---------------------
22) amp (blob amplitude)                    =  1.1    (1.0)
23) sigma (blob variance in units of rho_s) =  2.0     (10)
24) x-position ( in units of a)             =  0.4   (0.4)
25) y-position ( in units of a)             =  0.00  (0.5)
26) sigma_z (variance in units of R_0)      =  1
27) k_psi (zonal modes)                     =  0.05    
28) Profile amplitude                       =  10.0  (peak amplitude)
=======
21) para resistivity (c)                    =  1e-5   (3e-5 gives a drift wave)
------------------------Initial perturbation parameters---------------------
22) amp (blob amplitude)                    =  1.0    (1.0)
23) sigma (blob variance in units of rho_s) = 10.0     (10)
24) x-position ( in units of a)             =  0.7   (0.4)
25) y-position ( in units of a)             =  0.00  (0.5)
26) sigma_z (variance in units of R_0)      =  10 
27) k_psi (zonal modes)                     =  1    
28) Profile amplitude                       =  0.0  (peak amplitude)
>>>>>>> 5e9d7131
29) Background Prof amplitude               =  1.   (density on the boundary)
----------------------------------Miscellaneous----------------------------
30) particle source amplitude               =  0.0
31) boxscale (1<bs<R0/a)                    =  1.25  (a little larger than 1)


@ ------------------------------------------------------------<|MERGE_RESOLUTION|>--- conflicted
+++ resolved
@@ -7,13 +7,9 @@
 1)  n  (# of x,y-polynomials)            =   3      (3)
 2)  nx (grid points in x)                =   50 (192)
 3)  ny (grid points in y)                =   50 (192) 
-<<<<<<< HEAD
 4)  nz (grid points in z)                =   5 (>16)
 5)  dt (time step in units c_s/rho_s)    =   1e-2  (0.01)
-=======
-4)  nz (grid points in z)                =   10 (>16)
-5)  dt (time step in units c_s/rho_s)    =   1e-1  (0.01)
->>>>>>> 5e9d7131
+
 ----------------------------------Output parameters--------------------
 6)  n_out (# of x-y polynomials in output)  =  3
 7)  nx_out (# grid points in output field)  =  50 
@@ -32,7 +28,6 @@
 18) beta_e0                                 =  0.0  (1e-4)
 19) nu_perp                                 =  1e-3
 20) nu_parallel  (viscosity)                =  1e-3   (0.001)
-<<<<<<< HEAD
 21) para resistivity (c)                    =  1e-4   (3e-5 gives a drift wave)
 ------------------------Initial perturbation parameters---------------------
 22) amp (blob amplitude)                    =  1.1    (1.0)
@@ -42,17 +37,6 @@
 26) sigma_z (variance in units of R_0)      =  1
 27) k_psi (zonal modes)                     =  0.05    
 28) Profile amplitude                       =  10.0  (peak amplitude)
-=======
-21) para resistivity (c)                    =  1e-5   (3e-5 gives a drift wave)
-------------------------Initial perturbation parameters---------------------
-22) amp (blob amplitude)                    =  1.0    (1.0)
-23) sigma (blob variance in units of rho_s) = 10.0     (10)
-24) x-position ( in units of a)             =  0.7   (0.4)
-25) y-position ( in units of a)             =  0.00  (0.5)
-26) sigma_z (variance in units of R_0)      =  10 
-27) k_psi (zonal modes)                     =  1    
-28) Profile amplitude                       =  0.0  (peak amplitude)
->>>>>>> 5e9d7131
 29) Background Prof amplitude               =  1.   (density on the boundary)
 ----------------------------------Miscellaneous----------------------------
 30) particle source amplitude               =  0.0
