
                * Input-File for "FELTOR" *
                ---------------------------


@-----------------------------Space and Time discretization------------
1)  n  (# of x,y-polynomials)            =   3      (3)
2)  nx (grid points in x)                =   40 (192)
3)  ny (grid points in y)                =   70 (192) 
4)  nz (grid points in z)                =   5 (>16)
5)  dt (time step in units c_s/rho_s)    =   1e-2  (0.01)
----------------------------------Output parameters--------------------
6)  n_out (# of x-y polynomials in output)  =  3
7)  nx_out (# grid points in output field)  =  50 
8)  ny_out (# grid points in output field)  =  50
9)  nz_out (# grid points in output field)  =   5
10) itstp  (steps between outputs)          =  1     (5)
11) total # of outputs (excluding first)    =  300 
-------------------------Algorithmic parameters------------------------
12)  eps_pol (stop for polarisation)        =   1e-3 (1e-6)
13)  eps_max (stop for induction)           =   0.0 (1e-6)
14)  eps_gamma (stop for Gamma CG)          =   1e-8 (1e-8)
15)  eps_time ( stop for time inversion )   =   1e-8 
-------------------------Physical parameters----------------------------
16) mu_e (-m_e/m_i)                         = -0.5e-4
17) tau (Ti/Te)                             =  1.0    (0.0)
18) beta_e0                                 =  0.0  (1e-4)
19) nu_perp                                 =  1e-3
20) nu_parallel  (viscosity)                =  0e-1   (0.001)
21) para resistivity (c)                    =  1e-4   (3e-5 )
------------------------Initial perturbation parameters---------------------
22) amp (blob amplitude)                    =  1.0    (1.0)
<<<<<<< HEAD
23) sigma (blob variance in units of rho_s) =  2.0     (10)
24) x-position ( in units of a)             =  0.35   (0.4)
=======
23) sigma (blob variance in units of rho_s) =  1.0     (10)
24) x-position ( in units of a)             =  0.7   (0.4)
>>>>>>> 283ac9dd
25) y-position ( in units of a)             =  0.00  (0.5)
26) sigma_z (variance in units of R_0)      =  3.2415 
27) k_psi (zonal modes)                     =  1    
28) Profile amplitude                       =  0.0  (peak amplitude)
29) Background Prof amplitude               =  1.   (density on the boundary)
----------------------------------Miscellaneous----------------------------
30) particle source amplitude               =  0.0
31) boxscale (1<bs<R0/a)                    =  0.6  (a little larger than 1)

@ ------------------------------------------------------------<|MERGE_RESOLUTION|>--- conflicted
+++ resolved
@@ -30,13 +30,8 @@
 21) para resistivity (c)                    =  1e-4   (3e-5 )
 ------------------------Initial perturbation parameters---------------------
 22) amp (blob amplitude)                    =  1.0    (1.0)
-<<<<<<< HEAD
 23) sigma (blob variance in units of rho_s) =  2.0     (10)
 24) x-position ( in units of a)             =  0.35   (0.4)
-=======
-23) sigma (blob variance in units of rho_s) =  1.0     (10)
-24) x-position ( in units of a)             =  0.7   (0.4)
->>>>>>> 283ac9dd
 25) y-position ( in units of a)             =  0.00  (0.5)
 26) sigma_z (variance in units of R_0)      =  3.2415 
 27) k_psi (zonal modes)                     =  1    
