#include <iostream>
#include <iomanip>
#include <vector>
#include <sstream>
#include <cmath>
// #define DG_DEBUG

#include "draw/host_window.h"
//#include "draw/device_window.cuh"
#include "dg/backend/xspacelib.cuh"
#include "dg/backend/timer.cuh"
#include "file/read_input.h"
#include "geometries/solovev.h"

#include "feltor/feltor.cuh"
#include "feltor/parameters.h"

/*
   - reads parameters from input.txt or any other given file, 
   - integrates the Feltor - functor and 
   - directly visualizes results on the screen using parameters in window_params.txt
*/


typedef dg::FieldAligned< dg::CylindricalGrid3d<dg::DVec>, dg::IDMatrix, dg::DVec> DFA;
int main( int argc, char* argv[])
{
    ////////////////////////Parameter initialisation//////////////////////////
    std::vector<double> v,v2,v3;
    std::stringstream title;
    if( argc == 1)
    {
        try{
            v = file::read_input("input.txt");
            v3 = file::read_input( "geometry_params.txt"); 
        }catch( toefl::Message& m){
            m.display();
            return -1;
        }
    }
    else if( argc == 3)
    {
        try{
            v = file::read_input(argv[1]);
            v3 = file::read_input( argv[2]); 
        }catch( toefl::Message& m){
            m.display();
            return -1;
        }
    }
    else
    {
        std::cerr << "ERROR: Wrong number of arguments!\nUsage: "<< argv[0]<<" [inputfile] [geomfile] \n";
        return -1;
    }
    const eule::Parameters p( v);
    p.display( std::cout);
    const solovev::GeomParameters gp(v3);
    gp.display( std::cout);
    v2 = file::read_input( "window_params.txt");
    GLFWwindow* w = draw::glfwInitAndCreateWindow(  v2[2]*v2[3], v2[1]*v2[4], "");
    draw::RenderHostData render( v2[1], v2[2]);



    //////////////////////////////////////////////////////////////////////////
    double Rmin=gp.R_0-p.boxscaleRm*gp.a;
    double Zmin=-p.boxscaleZm*gp.a*gp.elongation;
    double Rmax=gp.R_0+p.boxscaleRp*gp.a; 
    double Zmax=p.boxscaleZp*gp.a*gp.elongation;
    //Make grid
     dg::CylindricalGrid3d<dg::DVec > grid( Rmin,Rmax, Zmin,Zmax, 0, 2.*M_PI, p.n, p.Nx, p.Ny, 1, p.bc, p.bc, dg::PER);  
    //create RHS 
    std::cout << "Constructing Feltor...\n";
    eule::Feltor<dg::CylindricalGrid3d<dg::DVec>, dg::DS<DFA, dg::DMatrix, dg::DVec>, dg::DMatrix, dg::DVec > feltor( grid, p, gp); //initialize before rolkar!
    std::cout << "Constructing Rolkar...\n";
    eule::Rolkar<dg::CylindricalGrid3d<dg::DVec>, dg::DS<DFA, dg::DMatrix, dg::DVec>, dg::DMatrix, dg::DVec> rolkar( grid, p, gp, feltor.ds(), feltor.dsDIR());
    std::cout << "Done!\n";

    /////////////////////The initial field///////////////////////////////////////////
    //background profile
    solovev::Nprofile prof(p.bgprofamp, p.nprofileamp, gp); //initial background profile
    std::vector<dg::DVec> y0(4, dg::evaluate( prof, grid)), y1(y0); 
<<<<<<< HEAD
    //initial perturbation
    if (p.mode == 0  || p.mode ==1) 
    { 
        dg::Gaussian3d init0( gp.R_0+p.posX*gp.a, p.posY*gp.a, M_PI, p.sigma, p.sigma, p.sigma, p.amp);
        y1[1] = dg::evaluate( init0, grid);
    }
    if (p.mode == 2) 
    { 
        dg::BathRZ init0(16,16,1,Rmin,Zmin, 30.,5.,p.amp);
        y1[1] = dg::evaluate( init0, grid);
    }
    if (p.mode == 3) 
    { 
        solovev::ZonalFlow init0(p.amp, p.k_psi, gp);
        y1[1] = dg::evaluate( init0, grid);
    }
=======
    
    //averaged field aligned initializer
//     dg::GaussianZ gaussianZ( M_PI, p.sigma_z*M_PI, 1);
//     dg::Grid3d gridfordz( Rmin,Rmax, Zmin,Zmax, 0, 2.*M_PI, p.n, p.Nx, p.Ny, p.Nz, dg::DIR, dg::DIR, dg::PER, dg::cylindrical);  
//     dg::DZ<dg::DMatrix, dg::DVec> dz( solovev::Field(gp), gridfordz, gridfordz.hz(), gp.rk4eps, solovev::PsiLimiter(gp), dg::DIR);
//     y1[1] = dz.evaluateAvg( init0, gaussianZ, (unsigned)p.Nz/2, 3); //rounds =2 ->2*2-1
    
    
    //no field aligning
    y1[1] = dg::evaluate( init0, grid);
>>>>>>> de19e28d
    
    dg::blas1::axpby( 1., y1[1], 1., y0[1]); //initialize ni
    dg::blas1::transform(y0[1], y0[1], dg::PLUS<>(-1)); //initialize ni-1
    dg::DVec damping = dg::evaluate( solovev::GaussianProfXDamping( gp), grid);
    dg::blas1::pointwiseDot(damping,y0[1], y0[1]); //damp with gaussprofdamp
    std::cout << "initialize ne" << std::endl;
    feltor.initializene( y0[1], y0[0]);    
    std::cout << "Done!\n";

    dg::blas1::axpby( 0., y0[2], 0., y0[2]); //set Ue = 0
    dg::blas1::axpby( 0., y0[3], 0., y0[3]); //set Ui = 0

    std::cout << "initialize karniadakis" << std::endl;
    dg::Karniadakis< std::vector<dg::DVec> > karniadakis( y0, y0[0].size(), p.eps_time);
    karniadakis.init( feltor, rolkar, y0, p.dt);
    std::cout << "Done!\n";
    //std::cout << "first karniadakis" << std::endl;

    //karniadakis( feltor, rolkar, y0); //now energies and potential are at time 0
    //std::cout << "Done!\n";


    dg::DVec dvisual( grid.size(), 0.);
    dg::HVec hvisual( grid.size(), 0.), visual(hvisual);
    dg::IHMatrix equi = dg::create::backscatter( grid);
    draw::ColorMapRedBlueExtMinMax colors(-1.0, 1.0);

    //create timer
    dg::Timer t;
    double time = 0;
    unsigned step = 0;
    
    const double mass0 = feltor.mass(), mass_blob0 = mass0 - grid.lx()*grid.ly();
    double E0 = feltor.energy(), energy0 = E0, E1 = 0., diff = 0.;
    std::cout << "Begin computation \n";
    std::cout << std::scientific << std::setprecision( 2);
    //probe
    const dg::HVec Xprobe(1,gp.R_0+p.boxscaleRp*gp.a);
    const dg::HVec Zprobe(1,0.);
    const dg::HVec Phiprobe(1,M_PI);
    dg::IDMatrix probeinterp(dg::create::interpolation( Xprobe,  Zprobe,Phiprobe,grid, dg::NEU));
    dg::DVec probevalue(1,0.);
    while ( !glfwWindowShouldClose( w ))
    {

        //hvisual = karniadakis.last()[0];
        dg::blas1::transfer( y0[0], hvisual);
        dg::blas2::gemv( equi, hvisual, visual);
        colors.scalemax() = (float)thrust::reduce( visual.begin(), visual.end(), 0., thrust::maximum<double>() );
        colors.scalemin() = -colors.scalemax();        
        //colors.scalemin() = 1.0;
        //colors.scalemin() =  (float)thrust::reduce( visual.begin(), visual.end(), colors.scalemax()  ,thrust::minimum<double>() );

        title << std::setprecision(2) << std::scientific;
        //title <<"ne / "<<(float)thrust::reduce( visual.begin(), visual.end(), colors.scalemax()  ,thrust::minimum<double>() )<<"  " << colors.scalemax()<<"\t";
        title <<"ne-1 / " << colors.scalemax()<<"\t";
        render.renderQuad( visual, grid.n()*grid.Nx(), grid.n()*grid.Ny(), colors);

        //draw ions
        //thrust::transform( y1[1].begin(), y1[1].end(), dvisual.begin(), dg::PLUS<double>(-0.));//ne-1
        //hvisual = karniadakis.last()[1];
        dg::blas1::transfer( y0[1], hvisual);
        dg::blas2::gemv( equi, hvisual, visual);
        colors.scalemax() = (float)thrust::reduce( visual.begin(), visual.end(), 0., thrust::maximum<double>() );
        //colors.scalemin() = 1.0;        
        colors.scalemin() = -colors.scalemax();        
        //colors.scalemin() =  (float)thrust::reduce( visual.begin(), visual.end(), colors.scalemax()  ,thrust::minimum<double>() );

        title << std::setprecision(2) << std::scientific;
        //title <<"ni / "<<(float)thrust::reduce( visual.begin(), visual.end(), colors.scalemax()  ,thrust::minimum<double>() )<<"  " << colors.scalemax()<<"\t";
        title <<"ni-1 / " << colors.scalemax()<<"\t";
        render.renderQuad( visual, grid.n()*grid.Nx(), grid.n()*grid.Ny(), colors);

        
        //draw potential
        //transform to Vor
//         dvisual=feltor.potential()[0];
//         dg::blas2::gemv( rolkar.laplacianM(), dvisual, y1[1]);
//         hvisual = y1[1];
        dg::blas1::transfer( feltor.potential()[0], hvisual);
        dg::blas2::gemv( equi, hvisual, visual);
        colors.scalemax() = (float)thrust::reduce( visual.begin(),visual.end(), 0.,thrust::maximum<double>()  );
//         colors.scalemin() =  (float)thrust::reduce( visual.begin(), visual.end(), colors.scalemax()  ,thrust::minimum<double>() );
        colors.scalemin() = -colors.scalemax();
//         colors.scalemax() = -colors.scalemin();
//         title <<"Phi / "<<colors.scalemin()<<"  " << colors.scalemax()<<"\t";
        title <<"phi / "<< colors.scalemax()<<"\t";
        render.renderQuad( visual, grid.n()*grid.Nx(), grid.n()*grid.Ny(), colors);

        //draw U_e
        //hvisual = karniadakis.last()[2];
        dg::blas1::transfer( y0[2], hvisual);
        dg::blas2::gemv( equi, hvisual, visual);
        colors.scalemax() = (float)thrust::reduce( visual.begin(), visual.end(), 0.,thrust::maximum<double>()  );
        //colors.scalemin() =  (float)thrust::reduce( visual.begin(), visual.end(), colors.scalemax()  ,thrust::minimum<double>() );
        colors.scalemin() = -colors.scalemax();
        //title <<"Ue / "<<colors.scalemin()<<"  " << colors.scalemax()<<"\t";
        title <<"Ue / " << colors.scalemax()<<"\t";
        render.renderQuad( visual, grid.n()*grid.Nx(), grid.n()*grid.Ny(), colors);

        //draw U_i
        //hvisual = karniadakis.last()[3];
        dg::blas1::transfer( y0[3], hvisual);
        dg::blas2::gemv( equi, hvisual, visual);
        colors.scalemax() = (float)thrust::reduce( visual.begin(), visual.end(), 0., thrust::maximum<double>()  );
        //colors.scalemin() =  (float)thrust::reduce( visual.begin(), visual.end(), colors.scalemax()  ,thrust::minimum<double>() );
        colors.scalemin() = -colors.scalemax();
        //title <<"Ui / "<<colors.scalemin()<< "  " << colors.scalemax()<<"\t";
        title <<"Ui / " << colors.scalemax()<<"\t";
        render.renderQuad( visual, grid.n()*grid.Nx(), grid.n()*grid.Ny(), colors);

      
        //draw VOR
        //transform to Vor
        dvisual=feltor.potential()[0];
        dg::blas2::gemv( rolkar.laplacianM(), dvisual, y1[1]);
        dg::blas1::transfer( y1[1], hvisual);
        dg::blas2::gemv( equi, hvisual, visual);
        colors.scalemax() = (float)thrust::reduce( visual.begin(),visual.end(), 0.,thrust::maximum<double>()  );
//         colors.scalemin() =  (float)thrust::reduce( visual.begin(), visual.end(), colors.scalemax()  ,thrust::minimum<double>() );
        colors.scalemin() = -colors.scalemax();
        //title <<"Phi / "<<colors.scalemin()<<"  " << colors.scalemax()<<"\t";
        title <<"vor / "<< colors.scalemax()<<"\t";
        render.renderQuad( visual, grid.n()*grid.Nx(), grid.n()*grid.Ny(), colors);
        
        
        title << std::fixed; 
        title << " &&   time = "<<time;
        glfwSetWindowTitle(w,title.str().c_str());
        title.str("");
        glfwPollEvents();
        glfwSwapBuffers( w);

        //step 
#ifdef DG_BENCHMARK
        t.tic();
#endif//DG_BENCHMARK
        for( unsigned i=0; i<p.itstp; i++)
        {
            try{ karniadakis( feltor, rolkar, y0);}
            catch( dg::Fail& fail) { 
                std::cerr << "CG failed to converge to "<<fail.epsilon()<<"\n";
                std::cerr << "Does Simulation respect CFL condition?\n";
                glfwSetWindowShouldClose( w, GL_TRUE);
                break;
            }
            step++;
            //Compute probe values
            dg::blas2::gemv(probeinterp,y0[0],probevalue);
            std::cout << " Ne_p - 1  = " << probevalue[0] <<"\t";
            dg::blas2::gemv(probeinterp,feltor.potential()[0],probevalue);
            std::cout << " Phi_p = " << probevalue[0] <<"\t";
            std::cout << "(m_tot-m_0)/m_0: "<< (feltor.mass()-mass0)/mass_blob0<<"\t";
            E1 = feltor.energy();
            diff = (E1 - E0)/p.dt; //
            double diss = feltor.energy_diffusion( );
            std::cout << "(E_tot-E_0)/E_0: "<< (E1-energy0)/energy0<<"\t";

            std::cout << "Accuracy: "<< 2.*(diff-diss)/(diff+diss)<<" d E/dt = " << diff <<" Lambda =" << diss << "\n";
            E0 = E1;
        }
        time += (double)p.itstp*p.dt;
#ifdef DG_BENCHMARK
        t.toc();
        std::cout << "\n\t Step "<<step;
        std::cout << "\n\t Average time for one step: "<<t.diff()/(double)p.itstp<<"s\n\n";
#endif//DG_BENCHMARK
    }
    glfwTerminate();
    ////////////////////////////////////////////////////////////////////

    return 0;

}<|MERGE_RESOLUTION|>--- conflicted
+++ resolved
@@ -81,7 +81,6 @@
     //background profile
     solovev::Nprofile prof(p.bgprofamp, p.nprofileamp, gp); //initial background profile
     std::vector<dg::DVec> y0(4, dg::evaluate( prof, grid)), y1(y0); 
-<<<<<<< HEAD
     //initial perturbation
     if (p.mode == 0  || p.mode ==1) 
     { 
@@ -98,18 +97,7 @@
         solovev::ZonalFlow init0(p.amp, p.k_psi, gp);
         y1[1] = dg::evaluate( init0, grid);
     }
-=======
-    
-    //averaged field aligned initializer
-//     dg::GaussianZ gaussianZ( M_PI, p.sigma_z*M_PI, 1);
-//     dg::Grid3d gridfordz( Rmin,Rmax, Zmin,Zmax, 0, 2.*M_PI, p.n, p.Nx, p.Ny, p.Nz, dg::DIR, dg::DIR, dg::PER, dg::cylindrical);  
-//     dg::DZ<dg::DMatrix, dg::DVec> dz( solovev::Field(gp), gridfordz, gridfordz.hz(), gp.rk4eps, solovev::PsiLimiter(gp), dg::DIR);
-//     y1[1] = dz.evaluateAvg( init0, gaussianZ, (unsigned)p.Nz/2, 3); //rounds =2 ->2*2-1
-    
-    
-    //no field aligning
-    y1[1] = dg::evaluate( init0, grid);
->>>>>>> de19e28d
+
     
     dg::blas1::axpby( 1., y1[1], 1., y0[1]); //initialize ni
     dg::blas1::transform(y0[1], y0[1], dg::PLUS<>(-1)); //initialize ni-1
