--- conflicted
+++ resolved
@@ -16,11 +16,7 @@
 7)  nx_out (# grid points in output field)  =  170 
 8)  ny_out (# grid points in output field)  =  300 
 9)  nz_out (# grid points in output field)  =  26
-<<<<<<< HEAD
-10) itstp  (steps between outputs)          =  10  (10)
-=======
 10) itstp  (steps between outputs)          =  500 (5)
->>>>>>> 5d99875e
 11) total # of outputs (excluding first)    =  10000
 
 -------------------------Algorithmic parameters------------------------
