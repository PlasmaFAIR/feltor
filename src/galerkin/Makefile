--- conflicted
+++ resolved
@@ -1,11 +1,7 @@
 system=vsc # Use as Makefile parameter!
 device=gpu
 
-<<<<<<< HEAD
 INCLUDE = -I../../inc # other project libraries
-=======
-INCLUDE = -I../../inc/ # other project libraries
->>>>>>> 7ac8956e
 
 ifeq ($(strip $(device)),gpu)
 CC = nvcc
@@ -32,17 +28,12 @@
 INCLUDE += -I$(UIBK_HDF5_INC)
 INCLUDE += -I$(UIBK_OPENMPI_INC)
 
-<<<<<<< HEAD
 LIBS 	 = -L$(UIBK_HDF5_LIB) -lhdf5 -lhdf5_hl
-=======
-LIBS 	+= -L$(UIBK_HDF5_LIB) -lhdf5 -lhdf5_hl
->>>>>>> 7ac8956e
 GLFLAGS  = -lm
 endif
 
 ifeq ($(strip $(system)),vsc)
 INCLUDE += -I$(HOME)/include
-<<<<<<< HEAD
 INCLUDE += -I/opt/sw/hdf5/1.8.11/include
 INCLUDE += -I/opt/intel/impi/4.1.0/include64 
 CFLAGS  += -DMPICH_IGNORE_CXX_SEEK
@@ -52,13 +43,6 @@
 LIBS    += -L/opt/intel/impi/4.1.0/lib64 -lmpi
 GLFLAGS  = -lm
 endif
-
-=======
-
-GLFLAGS  = -lm
-endif
->>>>>>> 7ac8956e
-
 
 all: toeflR toefl_hpc
 
