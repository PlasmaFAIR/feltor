
                * Input-File for "INNTO" Code *
                -------------------------------

Default input file.
The parameters in brackets lead to drift wave turbulence with 
zonal flows.

---------------------Algorithmic parameters-------------------
1) nx (grid points in x)                =   256     (256.)
2) ny (grid points in y)                =   256     (256.)
3) dt (time step in units c_s/L_p)      =   0.01    (0.01)
---------------------Boundary conditions----------------------
4) ly (length of y in units of rho_s)         =   64    (64.)
5) bc_x (0:periodic, 1 Dirichlet, 2 Dir/Neu ) =   1     (1.0)
---------------------Physical parameters----------------------
6) mhw:1, ohw:0 (modified/ordinary HW) =   1       (1)
7) ddd (dissip. coupling)              =   0.0     (0.5)
8) nu  (artif. hyper-viscosity)        =   0.001   (0.001)
9) mcv (magnetic curvature)            =   0.0005 (-0.0005)
-------------------------Species------------------------------
10) n00 (perturbation amplitude)        =   1.0     (1.0)
11) g_e (e density gradient)            =   1.0     (1.0)
12) tau_i (Ti/Te)                       =   0.0     (0.0)
(Z of ions is always 1, g_i and a_i are computed from 
quasineutrality condition)
<<<<<<< HEAD
13) impurities yes(1) / no(0)           =   0       (0)
14) nd0 (impurity amplitude)            =   1     (0.1)
15) g_z (impurity gradient)             =   1.0     (0.0)
16) a_z (Z*nz/ne) (density)             =   0.8   (small)
17) mu_z (mz/mi*Z)(mass)                =   0.5    (large)
=======
13) impurities yes(1) / no(0)           =   1       (0)
14) nd0 (impurity amplitude)            =   0.1     (0.1)
15) g_z (impurity gradient)             =   0.0     (0.0)
16) a_z (Z*nz/ne) (density)             =   0.001   (small)
17) mu_z (mz/mi*Z)(mass)                =   48.0    (large)
>>>>>>> 10b9803c
18) tau_z (Tz/Te*Z)                     =   0.0     (0.0)
---------------------Miscellaneous----------------------------
19) itstp (steps between output)        =   5      (5)
20) OMP_NUM_THREADS                     =   2      (4)
21) blob_width ( sigma)                 =   5    (10)
22) # of outputs ( excluding first)     =   3
@ ------------------------------------------------------------<|MERGE_RESOLUTION|>--- conflicted
+++ resolved
@@ -24,19 +24,11 @@
 12) tau_i (Ti/Te)                       =   0.0     (0.0)
 (Z of ions is always 1, g_i and a_i are computed from 
 quasineutrality condition)
-<<<<<<< HEAD
-13) impurities yes(1) / no(0)           =   0       (0)
-14) nd0 (impurity amplitude)            =   1     (0.1)
-15) g_z (impurity gradient)             =   1.0     (0.0)
-16) a_z (Z*nz/ne) (density)             =   0.8   (small)
-17) mu_z (mz/mi*Z)(mass)                =   0.5    (large)
-=======
 13) impurities yes(1) / no(0)           =   1       (0)
 14) nd0 (impurity amplitude)            =   0.1     (0.1)
 15) g_z (impurity gradient)             =   0.0     (0.0)
 16) a_z (Z*nz/ne) (density)             =   0.001   (small)
 17) mu_z (mz/mi*Z)(mass)                =   48.0    (large)
->>>>>>> 10b9803c
 18) tau_z (Tz/Te*Z)                     =   0.0     (0.0)
 ---------------------Miscellaneous----------------------------
 19) itstp (steps between output)        =   5      (5)
