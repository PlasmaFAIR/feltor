--- conflicted
+++ resolved
@@ -1,17 +1,10 @@
-<<<<<<< HEAD
 system = leo3
-INCLUDE = -I../../inc
-
-CFLAGS = -Wall -std=c++0x -fopenmp
-=======
-system = home
 INCLUDE = -I../../inc
 INCLUDE += -I/home/matthias/include
 
 CFLAGS = -Wall -std=c++0x -fopenmp
 GLFLAGS= -lfftw3 -lm -lGL -lglfw3 -lrt -lX11 -lXxf86vm -lXi -lXrandr
 LIBS = -lfftw3 -lhdf5 -lhdf5_hl
->>>>>>> 90fa3e16
 
 ifeq ($(strip $(system)),leo3)
 INCLUDE += -I$(HOME)/include
