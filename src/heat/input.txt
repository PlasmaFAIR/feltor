
                * Input-File for "FELTOR" *
                ---------------------------


@-----------------------------Space and Time discretization------------
1)  n  (# of x,y-polynomials)            =   3   (3)
<<<<<<< HEAD
2)  nx (grid points in x)                =   20 (192)
3)  ny (grid points in y)                =   20 (192) 
4)  nz (grid points in z)                =   10(1)
5)  dt (time step in units c_s/rho_s)    =   0.1(0.01)
=======
2)  nx (grid points in x)                =   10 (192)
3)  ny (grid points in y)                =   10 (192) 
4)  nz (grid points in z)                =   40 (1)
5)  dt (time step in units c_s/rho_s)    =   0.01(0.01)
>>>>>>> eda2b69d
----------------------------------Output parameters--------------------
6)  n_out (# of x-y polynomials in output)  =  3
7)  nx_out (# grid points in output field)  =  20
8)  ny_out (# grid points in output field)  =  20
9)  nz_out (# grid points in output field)  =  20
10) itstp  (steps between outputs)          =  1  (5)
11) total # of outputs (excluding first)    =  10
-------------------------Physical parameters----------------------------
12) nu_perp                                 = 0e-8
13) nu_parallel  (viscosity)                =  100.  (0.001)
------------------------Initial perturbation parameters---------------------
14) amp (blob amplitude)                    =  0.1   (1.0)
15) sigma (blob variance in units of rho_s) =  0.1    (10)
16) x-position ( in units of a)             =  0.6    (0.4)
17) y-position ( in units of a)             =  0.00   (0.5)
18) sigma_z (variance in units of R_0)      =  2.0    (12.5 for oo)
19) k_psi (zonal modes)                     =  3   
20) Profile amplitude                       =  0.0  (peak amplitude)
21) Background Prof amplitude               =  1.   (density on the boundary)
----------------------------------Boundary condition----------------------------
22) GLOBAL BC (1 DIR/ 4 NEU)                =  1
----------------------------------Miscellaneous----------------------------
23) boxscale R+                             =  1.0 (a little larger than 1)
24) boxscale R-                             =  1.0 (a little larger than 1)
25) boxscale Z+                             =  1.0 (a little larger than 1)
26) boxscale Z-                             =  1.0 (a little larger than 1)
27) adv (adj(0), nadj(1), onadj(2),no(3))   =  3
27) diff (a(0), na(1), ona(2),d(3), no(4))) = 0
28) diffperp (lap(0), lap2(1) )             = 1
29) toroidal limiter (0/1)                  =  0                       
@ ------------------------------------------------------------<|MERGE_RESOLUTION|>--- conflicted
+++ resolved
@@ -5,17 +5,11 @@
 
 @-----------------------------Space and Time discretization------------
 1)  n  (# of x,y-polynomials)            =   3   (3)
-<<<<<<< HEAD
 2)  nx (grid points in x)                =   20 (192)
 3)  ny (grid points in y)                =   20 (192) 
 4)  nz (grid points in z)                =   10(1)
-5)  dt (time step in units c_s/rho_s)    =   0.1(0.01)
-=======
-2)  nx (grid points in x)                =   10 (192)
-3)  ny (grid points in y)                =   10 (192) 
-4)  nz (grid points in z)                =   40 (1)
-5)  dt (time step in units c_s/rho_s)    =   0.01(0.01)
->>>>>>> eda2b69d
+5)  dt (time step in units c_s/rho_s)    =  0.1(0.01)
+
 ----------------------------------Output parameters--------------------
 6)  n_out (# of x-y polynomials in output)  =  3
 7)  nx_out (# grid points in output field)  =  20
@@ -25,7 +19,7 @@
 11) total # of outputs (excluding first)    =  10
 -------------------------Physical parameters----------------------------
 12) nu_perp                                 = 0e-8
-13) nu_parallel  (viscosity)                =  100.  (0.001)
+13) nu_parallel  (viscosity)                = 100  (0.001)
 ------------------------Initial perturbation parameters---------------------
 14) amp (blob amplitude)                    =  0.1   (1.0)
 15) sigma (blob variance in units of rho_s) =  0.1    (10)
@@ -36,14 +30,19 @@
 20) Profile amplitude                       =  0.0  (peak amplitude)
 21) Background Prof amplitude               =  1.   (density on the boundary)
 ----------------------------------Boundary condition----------------------------
-22) GLOBAL BC (1 DIR/ 4 NEU)                =  1
+22) GLOBAL BC (1 DIR/ 4 NEU)                =  4
 ----------------------------------Miscellaneous----------------------------
 23) boxscale R+                             =  1.0 (a little larger than 1)
 24) boxscale R-                             =  1.0 (a little larger than 1)
 25) boxscale Z+                             =  1.0 (a little larger than 1)
 26) boxscale Z-                             =  1.0 (a little larger than 1)
 27) adv (adj(0), nadj(1), onadj(2),no(3))   =  3
-27) diff (a(0), na(1), ona(2),d(3), no(4))) = 0
+27) diff (a(0), na(1),
+          ona(2),d(3), da(4),no(5)))        = 3
 28) diffperp (lap(0), lap2(1) )             = 1
+----------------------------------Tor limiter------------------------------
 29) toroidal limiter (0/1)                  =  0                       
+----------------------------------Algorithmic parameters---------------------
+31)  eps_time ( stop for time inversion )   =   1e-15
+
 @ ------------------------------------------------------------