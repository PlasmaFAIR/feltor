--- conflicted
+++ resolved
@@ -7,21 +7,14 @@
 1)  n  (# of x,y-polynomials)            =   3   (3)
 2)  nx (grid points in x)                =   20 (192)
 3)  ny (grid points in y)                =  20 (192) 
-4)  nz (grid points in z)                =   640(1)
-5)  dt (time step in units c_s/rho_s)    =  0.1(0.01)
+4)  nz (grid points in z)                =   10(1)
+5)  dt (time step in units c_s/rho_s)    = 1.(0.01)
 
 ----------------------------------Output parameters--------------------
 6)  n_out (# of x-y polynomials in output)  =  3
-<<<<<<< HEAD
-7)  nx_out (# grid points in output field)  =  50
-8)  ny_out (# grid points in output field)  =  50
-9)  nz_out (# grid points in output field)  =  1
-
-=======
 7)  nx_out (# grid points in output field)  =  20
 8)  ny_out (# grid points in output field)  =  20
 9)  nz_out (# grid points in output field)  =  20
->>>>>>> 371bd7d8
 10) itstp  (steps between outputs)          =  1  (5)
 11) total # of outputs (excluding first)    =  10
 -------------------------Physical parameters----------------------------
@@ -45,11 +38,11 @@
 26) boxscale Z-                             =  1.0 (a little larger than 1)
 27) adv (adj(0), nadj(1), onadj(2),no(3))   =  3
 27) diff (a(0), na(1),
-          ona(2),d(3), da(4),no(5)))        = 4
+          ona(2),d(3), da(4),no(5)))        = 0
 28) diffperp (lap(0), lap2(1) )             = 1
 ----------------------------------Tor limiter------------------------------
 29) toroidal limiter (0/1)                  =  0                       
 ----------------------------------Algorithmic parameters---------------------
-31)  eps_time ( stop for time inversion )   =   1e-15
+31)  eps_time ( stop for time inversion )   =   1e-5
 
 @ ------------------------------------------------------------