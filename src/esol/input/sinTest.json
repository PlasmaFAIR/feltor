{
"grid": 
    {"n": 3, "Nx": 16, "Ny": 16, "lx": 64, "ly": 64}, 
"timestepper": 
    {"type": "adaptive", 
     "tableau": "Bogacki-Shampine-4-2-3", 
     //"type": "multistep",
     //"tableau": "TVB-3-3",
     "rtol": 1e-10,
     "atol": 1e-12,
     "dt": 5.0
     }, 
"output": 
    {"type": "glfw", "itstp": 1, "maxout": 200, "n": 3, "Nx": 64, "Ny": 32}, 
"elliptic": 
    {"stages": 3, "eps_pol": [1e-8, 1.0,1.0], "jumpfactor": 1},
"helmholtz": 
    {"eps_gamma1": 1e-8, "eps_gamma0": 1e-8, "maxiter_sqrt": 500, "maxiter_cauchy": 30, "eps_cauchy": 1e-12}, 
"physical": 
    {
    "curvature": 0.00015, 
    "tau"  : 0.0,  
    "alpha"  : 0.000, 
    "lambda"  : 0.00000, 
    "mu_e"  : -0.000272121, 
<<<<<<< HEAD
    "equations": "ff-lwl-OB", 
    "xfac_sep"  : 0.5, 
=======
    "equations": "ff-lwl", 
    "xfac_sep"  : -5.5, 
>>>>>>> 0c017d0e
    "sigma_sep"  : 10
    },
"source":
    {
     "source_type" : "forced", 
     "source_rel" : "zero-pol", 
     "omega_s" : 0.0,
     "xfac_s": 0.3,
     "sigma_s" : 3.0
    },
"profile":
    {
     "bgproftype": "exp",
     "bgprofamp" : 0.0,
     "profamp": 1.0,
     "ln": 20.0
     },
"init": 
    {
    "type": "sin", 
<<<<<<< HEAD
    "amplitude": 0.1,
    "mx": 0.5, 
=======
    "amplitude": 0.01,
>>>>>>> 0c017d0e
    "my": 1.0, 
    "sigma": 5.0, 
    "posX": 0.5, 
    "posY": 0.5,
    "xfac_d": 0.02,
    "sigma_d" : 2.0
    },
"nu_perp": 0e-03, 
"bc_x": "DIR_NEU", 
"bc_y": "PER"
}<|MERGE_RESOLUTION|>--- conflicted
+++ resolved
@@ -23,13 +23,9 @@
     "alpha"  : 0.000, 
     "lambda"  : 0.00000, 
     "mu_e"  : -0.000272121, 
-<<<<<<< HEAD
     "equations": "ff-lwl-OB", 
     "xfac_sep"  : 0.5, 
-=======
-    "equations": "ff-lwl", 
-    "xfac_sep"  : -5.5, 
->>>>>>> 0c017d0e
+
     "sigma_sep"  : 10
     },
 "source":
@@ -50,12 +46,8 @@
 "init": 
     {
     "type": "sin", 
-<<<<<<< HEAD
     "amplitude": 0.1,
     "mx": 0.5, 
-=======
-    "amplitude": 0.01,
->>>>>>> 0c017d0e
     "my": 1.0, 
     "sigma": 5.0, 
     "posX": 0.5, 
