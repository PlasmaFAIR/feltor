--- conflicted
+++ resolved
@@ -162,11 +162,7 @@
     {
         multi_pol[u].construct(      multigrid.grids()[u].get(), p.bc_x_phi, g.bcy(), dg::not_normed, dg::centered, p.jfactor);
         multi_gammaN[u].construct(   multigrid.grids()[u].get(), g.bcx(),    g.bcy(), -0.5*p.tau[1]*p.mu[1], dg::centered);
-<<<<<<< HEAD
         multi_gammaPhi[u].construct( multigrid.grids()[u].get(), p.bc_x_phi, g.bcy(), -0.5*p.tau[1]*p.mu[1], dg::centered);
-=======
-	multi_gammaPhi[u].construct( multigrid.grids()[u].get(), p.bc_x_phi, g.bcy(), -0.5*p.tau[1]*p.mu[1], dg::centered);
->>>>>>> adc0330a
     }
     dg::blas1::transform(profNi,profNi, dg::PLUS<>(-(p.bgprofamp + p.nprofileamp))); 
     initializene(profNi,profne); //ne = Gamma N_i
@@ -182,13 +178,8 @@
         old_psi.extrapolate( phi[1]);
         std::vector<unsigned> number = multigrid.direct_solve( multi_gammaPhi, phi[1], potential, p.eps_gamma);
         old_psi.update( phi[1]);
-<<<<<<< HEAD
 	    poisson.variationRHS(potential, omega); 
         dg::blas1::pointwiseDot( binv, omega, omega);
-=======
-	poisson.variationRHS(potential, omega); 
-	 dg::blas1::pointwiseDot( binv, omega, omega);
->>>>>>> adc0330a
         dg::blas1::pointwiseDot( binv, omega, omega);
 
         dg::blas1::axpby( 1., phi[1], -0.5, omega, phi[1]);   //psi  Gamma phi - 0.5 u_E^2
@@ -196,11 +187,7 @@
     }
     if (p.modelmode==2)
     {
-<<<<<<< HEAD
         old_psi.extrapolate( phi[1]);
-=======
-	old_psi.extrapolate( phi[1]);
->>>>>>> adc0330a
         std::vector<unsigned> number = multigrid.direct_solve( multi_gammaPhi, phi[1], potential, p.eps_gamma);
         old_psi.update( phi[1]);
     }
@@ -243,10 +230,7 @@
     dg::blas1::axpby( p.mu[1], y[1], 0, chi);      //chi =  \mu_i (N_i-(bgamp+profamp)) 
     dg::blas1::transform( chi, chi, dg::PLUS<>( p.mu[1]*(p.bgprofamp + p.nprofileamp))); //mu_i N_i
     dg::blas1::pointwiseDot( chi, binv, chi);
-<<<<<<< HEAD
-=======
-
->>>>>>> adc0330a
+
     dg::blas1::pointwiseDot( chi, binv, chi);       //(\mu_i N_i ) /B^2
     //apply bpussinesq apporximation in chi
     multigrid.project( one, multi_chi);
@@ -550,8 +534,8 @@
 	        //transform compute n and logn
         for(unsigned i=0; i<2; i++)
         {
-	    dg::blas1::transform( y[i], npe[i], dg::EXP<value_type>()); // 1+ \tilde{N}
-	    dg::blas1::pointwiseDot(npe[i],profne,npe[i]); //N
+            dg::blas1::transform( y[i], npe[i], dg::EXP<value_type>()); // 1+ \tilde{N}
+            dg::blas1::pointwiseDot(npe[i],profne,npe[i]); //N
             dg::blas1::transform( npe[i], logn[i], dg::LN<value_type>());
         }  
         
@@ -601,7 +585,7 @@
 	    
 	    //density gradient term
             dg::blas2::gemv( poisson.dyrhs(), phi[i], omega); //lambda = dy psi
-	    dg::blas1::axpby(-1./p.invkappa,omega,1.0,yp[i]);   // dt ln(1+tilde N) += - kappa dy psi   
+            dg::blas1::axpby(-1./p.invkappa,omega,1.0,yp[i]);   // dt ln(1+tilde N) += - kappa dy psi   
         }        
         //Coupling term for the electrons
         polavg(npe[0],neavg);
