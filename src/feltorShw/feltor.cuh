#pragma once

#include "dg/algorithm.h"
#include "dg/poisson.h"
#include "parameters.h"
#include "dg/average.h"

#ifdef DG_BENCHMARK
#include "dg/backend/timer.cuh"
#endif //DG_BENCHMARK
/*!@file

  Contains the solvers 
  */

namespace eule
{
///@addtogroup solver
///@{
/**
 * @brief Diffusive terms for Feltor solver
 *
 * @tparam Matrix The Matrix class
 * @tparam container The Vector class 
 * @tparam container The container class
 */

template<class Geometry, class Matrix, class container>
struct Rolkar
{
    Rolkar( const Geometry& g, eule::Parameters p):
        p(p),
        temp( dg::evaluate(dg::zero, g)),
        LaplacianM_perp ( g,g.bcx(),g.bcy(), dg::normed, dg::centered),
        LaplacianM_perp_phi ( g,p.bc_x_phi,g.bcy(), dg::normed, dg::centered)
    {
    }
    void operator()( std::vector<container>& x, std::vector<container>& y)
    {
        /* x[0] := N_e - (bgamp+profamp)
           x[1] := N_i - (bgamp+profamp)
        */
        dg::blas1::axpby( 0., x, 0, y);
        for( unsigned i=0; i<2; i++)
        {
            //not linear any more (cannot be written as y = Ax)
            dg::blas2::gemv( LaplacianM_perp, x[i], temp);
            dg::blas2::gemv( LaplacianM_perp, temp, y[i]);
            dg::blas1::scal( y[i], -p.nu_perp);  //  nu_perp lapl_RZ (lapl_RZ N) 
        }
    }
    dg::Elliptic<Geometry, Matrix, container>& laplacianM() {return LaplacianM_perp_phi;}
    const container& weights(){return LaplacianM_perp.weights();}
    const container& precond(){return LaplacianM_perp.precond();}
  private:
    const eule::Parameters p;
    container temp;    
    dg::Elliptic<Geometry, Matrix, container> LaplacianM_perp,LaplacianM_perp_phi;

};

template< class Geometry, class Matrix, class container >
struct Feltor
{
    //typedef std::vector<container> Vector;
    typedef typename dg::VectorTraits<container>::value_type value_type;
    //typedef typename thrust::iterator_system<typename container::iterator>::type MemorySpace;
    //typedef cusp::ell_matrix<int, value_type, MemorySpace> Matrix;
    //typedef dg::DMatrix Matrix; //fastest device Matrix (does this conflict with 

    Feltor( const Geometry& g, eule::Parameters p);


    /**
     * @brief Returns phi and psi that belong to the last y in operator()
     *
     * In a multistep scheme this belongs to the point HEAD-1
     * @return phi[0] is the electron and phi[1] the generalized ion potential
     */
    const std::vector<container>& potential( ) const { return phi;}
    void initializene( const container& y, container& target);

    void operator()( std::vector<container>& y, std::vector<container>& yp);

    double mass( ) {return mass_;}
    double mass_diffusion( ) {return diff_;}
    double energy( ) {return energy_;}
    double coupling( ) {return coupling_;}
    double charge( ) {return charge_;}

    std::vector<double> energy_vector( ) {return evec;}
//     std::vector<container>& probe_vector( ) {return probevec;}

    double energy_diffusion( ){ return ediff_;}
    double radial_transport( ){ return gammanex_;}

  private:
    //extrapolates and solves for phi[1], then adds square velocity ( omega)
    container& compute_psi( container& potential);
    container& polarisation( const std::vector<container>& y); //solves polarisation equation

    container chi, omega, lambda; //!!Attention: chi and omega are helper variables and may be changed at any time and by any method!!
    container neavg,netilde,nedelta,lognedelta,phiavg,phitilde,phidelta,Niavg; //dont use them as helper
    const container binv;
    const container one;
    const container w2d, v2d;
    std::vector<container> phi;
    std::vector<container> npe, logn; 

    //matrices and solvers
    dg::Poisson< Geometry, Matrix, container> poisson; 

    dg::Elliptic< Geometry, Matrix, container > pol,lapperp; 
    dg::Helmholtz< Geometry, Matrix, container > invgammaPhi,invgammaN;

    
    dg::Invert<container> invert_invgammaN,invert_invgammaPhi, invert_pol;
    
    dg::PoloidalAverage<container, container > polavg; //device int vectors would be better for cuda

    const eule::Parameters p;

    double mass_, energy_, diff_, ediff_,gammanex_,coupling_,charge_;
    std::vector<double> evec;
    
    container lhs,profne,profNi;
};

template<class Grid, class Matrix, class container>
Feltor<Grid, Matrix, container>::Feltor( const Grid& g, eule::Parameters p): 
    chi( dg::evaluate( dg::zero, g)), omega(chi),  lambda(chi), 
    neavg(chi),netilde(chi),nedelta(chi),lognedelta(chi),
    phiavg(chi),phitilde(chi),phidelta(chi),    Niavg(chi),
    binv( dg::evaluate( dg::LinearX( 0.0, 1.), g) ),
    one( dg::evaluate( dg::one, g)),    
    w2d( dg::create::weights(g)), v2d( dg::create::inv_weights(g)), 
    phi( 2, chi), npe(phi), logn(phi),
    poisson(g, g.bcx(), g.bcy(), p.bc_x_phi, g.bcy()), //first N then phi BCC
    pol(    g, p.bc_x_phi, g.bcy(), dg::not_normed,          dg::centered,p.jfactor), //p.bgprofamp+p.nprofileamp*exp(-p.lx*p.invkappa)
    lapperp ( g,g.bcx(), g.bcy(),       dg::normed,          dg::centered),
    invgammaPhi( g,p.bc_x_phi, g.bcy(),-0.5*p.tau[1]*p.mu[1],dg::centered),
    invgammaN(  g,g.bcx(), g.bcy(),-0.5*p.tau[1]*p.mu[1],dg::centered),
    invert_pol(         omega, p.Nx*p.Ny*p.n*p.n, p.eps_pol),
    invert_invgammaN(   omega, p.Nx*p.Ny*p.n*p.n, p.eps_gamma),
    invert_invgammaPhi( omega, p.Nx*p.Ny*p.n*p.n, p.eps_gamma),
    polavg(g),
    p(p),
    evec(3),
    //damping and sources
    lhs(dg::evaluate(dg::TanhProfX(p.lx*p.sourceb,p.sourcew,-1.0,0.0,1.0),g)),
    profne(dg::evaluate(dg::ExpProfX(p.nprofileamp, p.bgprofamp,p.invkappa),g)),
    profNi(profne)
{
    dg::blas1::transform(profNi,profNi, dg::PLUS<>(-(p.bgprofamp + p.nprofileamp))); 
    initializene(profNi,profne); //ne = Gamma N_i
    dg::blas1::transform(profne,profne, dg::PLUS<>(+(p.bgprofamp + p.nprofileamp))); 
    dg::blas1::transform(profNi,profNi, dg::PLUS<>(+(p.bgprofamp + p.nprofileamp))); 
}

template< class Grid, class Matrix, class container>
container& Feltor<Grid, Matrix, container>::polarisation( const std::vector<container>& y)
{
   if (p.modelmode==0) {
    dg::blas1::axpby( p.mu[1], y[1], 0, chi);      //chi =  \mu_i (n_i-(bgamp+profamp)) 
    dg::blas1::transform( chi, chi, dg::PLUS<>( p.mu[1]*(p.bgprofamp + p.nprofileamp))); //mu_i n_i
    dg::blas1::pointwiseDot( chi, binv, chi);
    dg::blas1::pointwiseDot( chi, binv, chi);       //(\mu_i n_i ) /B^2
    pol.set_chi( chi);
//     dg::blas1::pointwiseDivide(v2d,profne,omega);
        dg::blas1::pointwiseDivide(one,chi,omega);

    invert_invgammaN(invgammaN,chi,y[1]); //chi= Gamma (Ni-(bgamp+profamp))    
    dg::blas1::axpby( -1., y[0], 1.,chi,chi);               //chi=  Gamma (n_i-(bgamp+profamp)) -(n_e-(bgamp+profamp))
    charge_ = dg::blas2::dot(one,w2d,chi);
    //= Gamma n_i - n_e
<<<<<<< HEAD
    dg::blas1::pointwiseDot(one,v2d,omega);
    unsigned number = invert_pol( pol, phi[0], chi,w2d,omega);            //Gamma n_i -ne = -nabla chi nabla phi
=======
    unsigned number = invert_pol( pol, phi[0], chi, w2d, omega, v2d);     //Gamma n_i -ne = -nabla chi nabla phi
>>>>>>> d24d30fd
        if(  number == invert_pol.get_max())
            throw dg::Fail( p.eps_pol);
  }
  if (p.modelmode==1) {
    dg::blas1::axpby( p.mu[1], y[1], 0, chi);      //chi =  \mu_i (n_i-1) 
    dg::blas1::transform( chi, chi, dg::PLUS<>( p.mu[1]*(p.bgprofamp + p.nprofileamp)));
    dg::blas1::pointwiseDot( chi, binv, chi);
    dg::blas1::pointwiseDot( chi, binv, omega);       //omega = (\mu_i n_i ) /B^2

    invert_invgammaN(invgammaN,chi,y[1]); //chi= Gamma (Ni-1)    
    dg::blas1::axpby( -1., y[0], 1.,chi,chi);               //chi=  Gamma (n_i-(bgamp+profamp)) - (n_e-(bgamp+profamp)) = Gamma n_i - n_e
    charge_ = dg::blas2::dot(one,w2d,chi);
//     dg::blas1::pointwiseDivide(chi,omega,chi);              // B^2(Gamma n_i - n_e )/  (\mu_i n_i )
    polavg(omega,lambda);
    dg::blas1::pointwiseDivide(chi,lambda,chi);              // (Gamma n_i - n_e )/  (\mu_i <n_i/B^2> )
    unsigned number = invert_pol( pol, phi[0], chi);            //Gamma n_i -ne = -nabla chi nabla phi
        if(  number == invert_pol.get_max())
            throw dg::Fail( p.eps_pol);
  }
  if (p.modelmode==2) {
    dg::blas1::axpby( p.mu[1], y[1], 0, omega);      //omega =  \mu_i (N_i_tilde)/B_0^2
    
    invert_invgammaN(invgammaN,chi,y[1]); //chi= Gamma (N_i_tilde)    
    dg::blas1::axpby( -1., y[0], 1.,chi,chi);               //chi=  Gamma (n_i-(bgamp+profamp)) - (n_e-(bgamp+profamp)) = Gamma n_i - n_e
    charge_ = dg::blas2::dot(one,w2d,chi);

    unsigned number = invert_pol( pol, phi[0], chi);            //Gamma N_i_tilde -N_e_tilde = -nabla^2 phi
        if(  number == invert_pol.get_max())
            throw dg::Fail( p.eps_pol);
  }
  if (p.modelmode==3) {
    dg::blas1::pointwiseDot( npe[1], binv, chi);
    dg::blas1::pointwiseDot( chi, binv, chi);       //(\mu_i n_i ) /B^2
    dg::blas1::scal(chi,p.mu[1]);
    pol.set_chi( chi);
    dg::blas1::pointwiseDivide(one,chi,lambda);
    dg::blas1::transform( npe[1], omega, dg::PLUS<>( -(p.bgprofamp + p.nprofileamp)));
    invert_invgammaN(invgammaN,chi,omega); //chi= Gamma (Ni-(bgamp+profamp)) 
    dg::blas1::transform( npe[0], omega, dg::PLUS<>( -(p.bgprofamp + p.nprofileamp)));
    dg::blas1::axpby( -1., omega, 1.,chi,chi);               //chi=  Gamma (n_i-(bgamp+profamp)) -(n_e-(bgamp+profamp))
    charge_ = dg::blas2::dot(one,w2d,chi);
    //= Gamma n_i - n_e
    unsigned number = invert_pol( pol, phi[0], chi, w2d, lambda, v2d);            //Gamma n_i -ne = -nabla chi nabla phi
        if(  number == invert_pol.get_max())
            throw dg::Fail( p.eps_pol);
  }
  return phi[0];
}

template< class Grid, class Matrix, class container>
container& Feltor<Grid, Matrix, container>::compute_psi( container& potential)
{
    if (p.modelmode==0 || p.modelmode==1 || p.modelmode==3)
    {
        invert_invgammaPhi(invgammaPhi,chi,potential);                 //chi  = Gamma phi
        poisson.variationRHS(potential, omega);
        dg::blas1::axpby( 1., chi, -0.5, omega,phi[1]);             //psi  Gamma phi - 0.5 u_E^2
    }
    if (p.modelmode==2)
    {
        invert_invgammaPhi(invgammaPhi,phi[1],potential);                 //chi  = Gamma phi
    }
    return phi[1];    
}

template<class Grid, class Matrix, class container>
void Feltor<Grid, Matrix, container>::initializene( const container& src, container& target)
{ 
    invert_invgammaN(invgammaN,target,src); //=ne-1 = Gamma (ni-1)    
}

template<class Grid, class Matrix, class container>
void Feltor<Grid, Matrix, container>::operator()( std::vector<container>& y, std::vector<container>& yp)
{

    dg::Timer t;
    t.tic();
    assert( y.size() == 2);
    assert( y.size() == yp.size());
    //compute phi via polarisation
    
    if (p.modelmode==0 || p.modelmode==1)
    {
        /* y[0] := N_e - (p.bgprofamp + p.nprofileamp)
           y[1] := N_i - (p.bgprofamp + p.nprofileamp)
        */
        phi[0] = polarisation(y);
        phi[1] = compute_psi( phi[0]); //sets omega

        //transform compute n and logn
        for(unsigned i=0; i<2; i++)
        {
            dg::blas1::transform( y[i], npe[i], dg::PLUS<>(+(p.bgprofamp + p.nprofileamp))); //npe = N+1
            dg::blas1::transform( npe[i], logn[i], dg::LN<value_type>());
        }    
        
        // START computation of energies
        double z[2]    = {-1.0,1.0};
        double S[2]    = {0.0, 0.0};
        double Dperp[2] = {0.0, 0.0};
        double Dsource[2] = {0.0, 0.0};
        //transform compute n and logn and energies
        for(unsigned i=0; i<2; i++)
        {
            S[i]    = z[i]*p.tau[i]*dg::blas2::dot( logn[i], w2d, npe[i]); // N LN N
        }
        mass_ = dg::blas2::dot( one, w2d, y[0] ); //take real ion density which is electron density!!
        double Tperp = 0.5*p.mu[1]*dg::blas2::dot( npe[1], w2d, omega);   //= 0.5 mu_i N_i u_E^2
        energy_ = S[0] + S[1]  + Tperp; 
        evec[0] = S[0], evec[1] = S[1], evec[2] = Tperp;
        //Compute the perp dissipative energy 
        for( unsigned i=0; i<2;i++)
        {

            dg::blas1::axpby(1.,one,1., logn[i] ,chi); //chi = (1+lnN)
            dg::blas1::axpby(1.,phi[i],p.tau[i], chi); //chi = (tau_z(1+lnN)+phi)

            //---------- perp dissipation 
            dg::blas2::gemv( lapperp, y[i], lambda);
            dg::blas2::gemv( lapperp, lambda, omega);//nabla_RZ^4 N_e
            Dperp[i] = -z[i]* p.nu_perp*dg::blas2::dot(chi, w2d, omega);  //  tau_z(1+lnN)+phi) nabla_RZ^4 N_e
        }                
        //compute the radial electron density  transport
        dg::blas2::gemv( poisson.dyrhs(), phi[0], omega); //dy phi
        dg::blas1::pointwiseDot(omega,binv,omega); //1/B dy phi
        gammanex_ =-1.* dg::blas2::dot(npe[0],w2d,omega);//int(1/B N dy phi)       
        
        
        for( unsigned i=0; i<2; i++)
        {
            //ExB dynamics
            poisson( y[i], phi[i], yp[i]);  //[N-1,phi]_RZ
            dg::blas1::pointwiseDot( yp[i], binv, yp[i]);                        // dtN =1/B [N,phi]_RZ                
        }        
        //Coupling term for the electrons
        polavg(npe[0],neavg);
        dg::blas1::axpby(1.,npe[0],-1.,neavg,nedelta); // delta(ne) = ne-<ne> = <ne>tilde(ne)
        dg::blas1::scal(omega,0.0);
        if (p.hwmode==0) {
            dg::blas1::pointwiseDivide(npe[0],neavg,lambda); //lambda = ne/<ne> = 1+ tilde(ne)
            dg::blas1::transform(lambda, lambda, dg::LN<value_type>()); //lambda = ln(N/<N> )
            dg::blas1::axpby(1.,phi[0],p.tau[0],lambda,omega); //omega = phi - <phi> -  ln(N/<N> )
        }

        if (p.hwmode==1) {
            polavg(logn[0],lambda);       //<ln(ne)> 
            polavg(phi[0],phiavg);        //<phi>
            dg::blas1::axpby(1.,phi[0],-1.,phiavg,phidelta); // delta(phi) = phi - <phi>
	    
/*	    dg::blas1::pointwiseDivide(nedelta,neavg,lambda); // delta(phi) = phi - <phi>
	    polavg(lambda,omega);       //<ln(ne)> 
	    dg::blas1::axpby(1.,lambda,-1.,omega,nedelta); // delta(ln(ne)) = ln(ne)- <ln(ne)>   */      
	    
            dg::blas1::axpby(1.,logn[0],-1.,lambda,lognedelta); // delta(ln(ne)) = ln(ne)- <ln(ne)>         
            dg::blas1::axpby(1.,phidelta,p.tau[0],lognedelta,omega); //omega = phi - lnNe
        }
        if (p.cmode==1) {
            dg::blas1::pointwiseDot(omega,npe[0],omega);  //(coupling)*Ne for constant resi
        }
        dg::blas1::axpby(p.alpha,omega,1.0,yp[0]);
        
        //---------- coupling energy
        dg::blas1::axpby(1.,one,1., logn[0] ,chi); //chi = (1+lnN)
        dg::blas1::axpby(1.,phi[0],p.tau[0], chi); //chi = (tau_e(1+lnN)+phi)   
        coupling_ =  z[0]*p.alpha* dg::blas2::dot(chi, w2d, omega);
        //Compute rhs of energy theorem
        ediff_= Dperp[0]+Dperp[1]+ coupling_ ;

        //Density source terms
        if (p.omega_source>1e-14) 
        {
            dg::blas1::axpby(1.0,profne,-1.0,neavg,lambda); //lambda = ne0p - <ne>
            //dtN_e
            dg::blas1::pointwiseDot(lambda,lhs,omega); //omega =lhs*(ne0p - <ne>)
            dg::blas1::transform(omega,omega, dg::POSVALUE<value_type>()); //= P [lhs*(n0ep - <ne>) ]
            dg::blas1::axpby(p.omega_source,omega,1.0,yp[0]);// dtne+= - omega_s P [lhs*(ne0p - <ne>) ]
            
            dg::blas1::axpby(1.,one,1., logn[0] ,chi); //chi = (1+lnNe)
            dg::blas1::axpby(1.,phi[0],p.tau[0], chi); //chi = (tau_e(1+lnNe)+phi)
            Dsource[0]=z[0]* p.omega_source*dg::blas2::dot(chi, w2d, omega);
            //add the FLR term (tanh and postrans before lapl seems to work because of cancelation) (LWL vorticity correction)
    //         dg::blas1::pointwiseDot(lambda,lhs,lambda);
    //         dg::blas1::transform(lambda,lambda, dg::POSVALUE<value_type>());   
    //         dg::blas2::gemv( lapperp, lambda, omega);
    //         dg::blas1::axpby(-p.omega_source*0.5*p.tau[1]*p.mu[1],omega,1.0,yp[0]); 

            //dt Ni without FLR
            dg::blas1::axpby(p.omega_source,omega,1.0,yp[1]);  //dtNi += omega_s* P [lhs*(ne0p - <ne>)]
            dg::blas1::axpby(1.,one,1., logn[1] ,chi); //chi = (1+lnNi)
            dg::blas1::axpby(1.,phi[1],p.tau[1], chi); //chi = (tau_i(1+lnNi)+psi)
            Dsource[1]=z[1]* p.omega_source*dg::blas2::dot(chi, w2d, omega);
            //add the FLR term (tanh and postrans before lapl seems to work because of cancelation)
            dg::blas1::pointwiseDot(lambda,lhs,lambda);
            dg::blas1::transform(lambda,lambda, dg::POSVALUE<value_type>());         
            dg::blas2::gemv( lapperp, lambda, omega);
            dg::blas1::axpby(p.omega_source*0.5*p.tau[1]*p.mu[1],omega,1.0,yp[1]); //dtNi +=- omega_s*0.5*tau_i nabla_perp^2 P [lhs*(ne0p - <ne>)]
            Dsource[1]+=z[1]* p.omega_source*0.5*p.tau[1]*p.mu[1]*dg::blas2::dot(chi, w2d, omega);

        }
        ediff_+=Dsource[0]+ Dsource[1];
    }
    if (p.modelmode==2 )
    {
        /* y[0] := n_e_tilde
           y[1] := N_i_tilde
        */
        phi[0] = polarisation( y);
        phi[1] = compute_psi( phi[0]); //sets omega
        
        
        // START computation of energies
        double z[2]    = {-1.0,1.0};
        double S[2]    = {0.0, 0.0};
        double Dperp[2] = {0.0, 0.0};
        double Dgrad[2] = {0.0, 0.0};
        //transform compute n and logn and energies
        for(unsigned i=0; i<2; i++)
        {
            S[i]    = 0.5*z[i]*p.tau[i]*dg::blas2::dot( y[i], w2d, y[i]); // N_tilde^2
        }
        mass_ = dg::blas2::dot( one, w2d, y[0] ); //take real ion density which is electron density!!
        poisson.variationRHS(phi[0], omega);
        double Tperp = 0.5*p.mu[1]*dg::blas2::dot( one, w2d, omega);   //= 0.5 mu_i u_E^2
        energy_ = S[0] + S[1]  + Tperp; 
        evec[0] = S[0], evec[1] = S[1], evec[2] = Tperp;
        //Compute the perp dissipative energy 
        for( unsigned i=0; i<2;i++)
        {
            dg::blas1::axpby(1.,phi[i],p.tau[i],y[i], chi); //chi = (tau_z N_tilde +phi)

            //---------- perp dissipation 
            dg::blas2::gemv( lapperp, y[i], lambda);
            dg::blas2::gemv( lapperp, lambda, omega);//nabla_RZ^4 N_e
            Dperp[i] = -z[i]* p.nu_perp*dg::blas2::dot(chi, w2d, omega);  // - Z (tau N_tilde +psi ) nabla_RZ^4 N
        }   
        
        for( unsigned i=0; i<2; i++)
        {
            //ExB dynamics
            poisson( y[i], phi[i], yp[i]);  //dt N = 1/B[N_tilde,phi]_RZ
            
            //density gradient term
            dg::blas2::gemv( poisson.dyrhs(), phi[i], omega); //lambda = dy psi
            dg::blas1::axpby(-1./p.invkappa,omega,1.0,yp[i]);   // dt N_tilde += - kappa dy psi    
            
            Dgrad[i] = - z[i]*p.tau[i]/p.invkappa*dg::blas2::dot(y[i], w2d, omega);
            dg::blas1::pointwiseDot(omega,binv,omega); //1/B dy phi
            gammanex_ =-1.* dg::blas2::dot(one,w2d,omega);//int(1/B  dy phi)
        }
        
        //Coupling term for the electrons
        polavg(y[0],neavg); //<n_e_tilde>
        dg::blas1::axpby(1.,y[0],-1.,neavg,nedelta); // delta(n_e_tilde) = n_e_tilde-<n_e_tilde> 
        dg::blas1::scal(omega,0.0);
        if (p.hwmode==0) {
            dg::blas1::axpby(1.,phi[0],p.tau[0],y[0],omega); //omega = phi  - n_e_tilde )
        }
        if (p.hwmode==1) {
            polavg(phi[0],phiavg);        //<phi>
            dg::blas1::axpby(1.,phi[0], -1.,phiavg,phidelta); // delta(phi) = phi - <phi>
            dg::blas1::axpby(1.,phidelta,p.tau[0],nedelta,omega); //omega = delta(phi) - delta(n_e_tilde)
        }
        dg::blas1::axpby(p.alpha,omega,1.0,yp[0]);
        
        //compute coupling energy
        dg::blas1::axpby(1.,phi[0],p.tau[0],y[0], chi); //chi = (tau_z(1+invkappaN)+phi)
        coupling_ =  z[0]*p.alpha* dg::blas2::dot(chi, w2d, omega);
        //Compute rhs of energy theorem
        ediff_= Dperp[0]+Dperp[1]+ Dgrad[0]+Dgrad[1]+coupling_ ;
        
    }
    
    if (p.modelmode==3 )
    {
        /* y[0] := ln (1+\tilde N_e )
           y[1] := ln(1+\ŧilde N_i )
        */
	
	        //transform compute n and logn
        for(unsigned i=0; i<2; i++)
        {
	    dg::blas1::transform( y[i], npe[i], dg::EXP<value_type>()); // 1+ \tilde{N}
	    dg::blas1::pointwiseDot(npe[i],profne,npe[i]); //N
            dg::blas1::transform( npe[i], logn[i], dg::LN<value_type>());
        }  
        
        phi[0] = polarisation( y);
        phi[1] = compute_psi( phi[0]); //sets omega

  
        
        // START computation of energies
        double z[2]    = {-1.0,1.0};
        double S[2]    = {0.0, 0.0};
        double Dperp[2] = {0.0, 0.0};
        double Dsource[2] = {0.0, 0.0};
        //transform compute n and logn and energies
        for(unsigned i=0; i<2; i++)
        {
            S[i]    = z[i]*p.tau[i]*dg::blas2::dot( logn[i], w2d, npe[i]); // N LN N
        }
        mass_ = dg::blas2::dot( one, w2d, npe[0] ); //take real ion density which is electron density!!
        double Tperp = 0.5*p.mu[1]*dg::blas2::dot( npe[1], w2d, omega);   //= 0.5 mu_i N_i u_E^2
        energy_ = S[0] + S[1]  + Tperp; 
        evec[0] = S[0], evec[1] = S[1], evec[2] = Tperp;
        //Compute the perp dissipative energy 
        for( unsigned i=0; i<2;i++)
        {

            dg::blas1::axpby(1.,one,1., logn[i] ,chi); //chi = (1+lnN)
            dg::blas1::axpby(1.,phi[i],p.tau[i], chi); //chi = (tau_z(1+lnN)+phi)

            //---------- perp dissipation 
            dg::blas2::gemv( lapperp, y[i], lambda);
            dg::blas2::gemv( lapperp, lambda, omega);//nabla_RZ^4 N_e
	    dg::blas1::pointwiseDot( npe[i], omega, omega);//nabla_RZ^4 N_e
            Dperp[i] = -z[i]* p.nu_perp*dg::blas2::dot(chi, w2d, omega);  //  tau_z(1+lnN)+phi) nabla_RZ^4 \tilde N
        }                
        //compute the radial electron density  transport
        dg::blas2::gemv( poisson.dyrhs(), phi[0], omega); //dy phi
        dg::blas1::pointwiseDot(omega,binv,omega); //1/B dy phi
        gammanex_ =-1.* dg::blas2::dot(npe[0],w2d,omega);//int(1/B N dy phi)       
        
        
        for( unsigned i=0; i<2; i++)
        {
            //ExB dynamics
            poisson( y[i], phi[i], yp[i]);  //[ln(1+tilde N),phi]_RZ
            dg::blas1::pointwiseDot( yp[i], binv, yp[i]);                        // dt ln(1+tilde N) =1/B [ln(1+tilde N),phi]_RZ                
	    
	    //density gradient term
            dg::blas2::gemv( poisson.dyrhs(), phi[i], omega); //lambda = dy psi
	    dg::blas1::axpby(-1./p.invkappa,omega,1.0,yp[i]);   // dt ln(1+tilde N) += - kappa dy psi   
        }        
        //Coupling term for the electrons
        polavg(npe[0],neavg);
        dg::blas1::axpby(1.,npe[0],-1.,neavg,nedelta); // delta(ne) = ne-<ne> = <ne>tilde(ne)
        dg::blas1::scal(omega,0.0);
        if (p.hwmode==0) {
            dg::blas1::pointwiseDivide(npe[0],neavg,lambda); //lambda = ne/<ne> = 1+ tilde(ne)
            dg::blas1::transform(lambda, lambda, dg::LN<value_type>()); //lambda = ln(N/<N> )
            dg::blas1::axpby(1.,phi[0],p.tau[0],lambda,omega); //omega = phi - <phi> -  ln(N/<N> )
        }

        if (p.hwmode==1) {
            polavg(logn[0],lambda);       //<ln(ne)> 
            polavg(phi[0],phiavg);        //<phi>
            dg::blas1::axpby(1.,phi[0],-1.,phiavg,phidelta); // delta(phi) = phi - <phi>
	    
/*	    dg::blas1::pointwiseDivide(nedelta,neavg,lambda); // delta(phi) = phi - <phi>
	    polavg(lambda,omega);       //<ln(ne)> 
	    dg::blas1::axpby(1.,lambda,-1.,omega,nedelta); // delta(ln(ne)) = ln(ne)- <ln(ne)>   */      
	    
            dg::blas1::axpby(1.,logn[0],-1.,lambda,lognedelta); // delta(ln(ne)) = ln(ne)- <ln(ne)>         
            dg::blas1::axpby(1.,phidelta,p.tau[0],lognedelta,omega); //omega = phi - lnNe
        }
        if (p.cmode==1) {
            dg::blas1::pointwiseDot(omega,npe[0],omega);  //(coupling)*Ne for constant resi
        }
	dg::blas1::pointwiseDivide(omega,npe[0],omega); 
        dg::blas1::axpby(p.alpha,omega,1.0,yp[0]);
        
        //---------- coupling energy
        dg::blas1::axpby(1.,one,1., logn[0] ,chi); //chi = (1+lnN)
        dg::blas1::axpby(1.,phi[0],p.tau[0], chi); //chi = (tau_e(1+lnN)+phi)   
	dg::blas1::pointwiseDot(omega,npe[0],omega);  
        coupling_ =  z[0]*p.alpha* dg::blas2::dot(chi, w2d, omega);
        //Compute rhs of energy theorem
        ediff_= Dperp[0]+Dperp[1]+ coupling_ ;

        //Density source terms
        if (p.omega_source>1e-14) 
        {
            dg::blas1::axpby(1.0,profne,-1.0,neavg,lambda); //lambda = ne0p - <ne>
            //dtN_e
            dg::blas1::pointwiseDot(lambda,lhs,omega); //omega =lhs*(ne0p - <ne>)
            dg::blas1::transform(omega,omega, dg::POSVALUE<value_type>()); //= P [lhs*(n0ep - <ne>) ]
            dg::blas1::axpby(p.omega_source,omega,1.0,yp[0]);// dtne+= - omega_s P [lhs*(ne0p - <ne>) ]
            
            dg::blas1::axpby(1.,one,1., logn[0] ,chi); //chi = (1+lnNe)
            dg::blas1::axpby(1.,phi[0],p.tau[0], chi); //chi = (tau_e(1+lnNe)+phi)
            Dsource[0]=z[0]* p.omega_source*dg::blas2::dot(chi, w2d, omega);
   
            //dt Ni without FLR
            dg::blas1::axpby(p.omega_source,omega,1.0,yp[1]);  //dtNi += omega_s* P [lhs*(ne0p - <ne>)]
            dg::blas1::axpby(1.,one,1., logn[1] ,chi); //chi = (1+lnNi)
            dg::blas1::axpby(1.,phi[1],p.tau[1], chi); //chi = (tau_i(1+lnNi)+psi)
            Dsource[1]=z[1]* p.omega_source*dg::blas2::dot(chi, w2d, omega);
            //add the FLR term (tanh and postrans before lapl seems to work because of cancelation)
            dg::blas1::pointwiseDot(lambda,lhs,lambda);
            dg::blas1::transform(lambda,lambda, dg::POSVALUE<value_type>());         
            dg::blas2::gemv( lapperp, lambda, omega);
            dg::blas1::axpby(p.omega_source*0.5*p.tau[1]*p.mu[1],omega,1.0,yp[1]); //dtNi +=- omega_s*0.5*tau_i nabla_perp^2 P [lhs*(ne0p - <ne>)]
            Dsource[1]+=z[1]* p.omega_source*0.5*p.tau[1]*p.mu[1]*dg::blas2::dot(chi, w2d, omega);

        }
        ediff_+=Dsource[0]+ Dsource[1];
    }
    
    t.toc();
#ifdef MPI_VERSION
    int rank;
    MPI_Comm_rank( MPI_COMM_WORLD, &rank);
    if(rank==0)
#endif 
    std::cout << "One rhs took "<<t.diff()<<"s\n";
    
}

///@}

} //namespace eule
<|MERGE_RESOLUTION|>--- conflicted
+++ resolved
@@ -173,12 +173,8 @@
     dg::blas1::axpby( -1., y[0], 1.,chi,chi);               //chi=  Gamma (n_i-(bgamp+profamp)) -(n_e-(bgamp+profamp))
     charge_ = dg::blas2::dot(one,w2d,chi);
     //= Gamma n_i - n_e
-<<<<<<< HEAD
-    dg::blas1::pointwiseDot(one,v2d,omega);
-    unsigned number = invert_pol( pol, phi[0], chi,w2d,omega);            //Gamma n_i -ne = -nabla chi nabla phi
-=======
+
     unsigned number = invert_pol( pol, phi[0], chi, w2d, omega, v2d);     //Gamma n_i -ne = -nabla chi nabla phi
->>>>>>> d24d30fd
         if(  number == invert_pol.get_max())
             throw dg::Fail( p.eps_pol);
   }
