= Welcome to the FELTOR project!
:source-highlighter: pygments
:toc: macro

image::3dpic.jpg[3dsimulation]

FELTOR (Full-F ELectromagnetic code in TORoidal geometry) is both a
numerical library and a scientific software package built on top of it.

Its main physical target are plasma edge and scrape-off layer
(gyro-)fluid simulations. The numerical methods centre around
discontinuous Galerkin methods on structured grids. Our core level
functions are parallelized for a variety of hardware from multi-core cpu
to hybrid MPI{plus}GPU, which makes the library incredibly fast.

https://zenodo.org/badge/latestdoi/14143578[image:https://zenodo.org/badge/14143578.svg[DOI]]
link:LICENSE[image:https://img.shields.io/badge/License-MIT-yellow.svg[License:
MIT]]

toc::[]

== 1. Quick start guide

Go ahead and clone our library into any folder you like

[source,sh]
----
git clone https://www.github.com/feltor-dev/feltor
----

You also need to clone https://github.com/thrust/thrust[thrust] and
https://github.com/cusplibrary/cusplibrary[cusp] distributed under the
Apache-2.0 license. Also, we depend on Agner Fog's https://github.com/feltor-dev/vcl[vcl] library (GPL-3.0). So again in a folder of your choice

[source,sh]
----
git clone https://www.github.com/thrust/thrust
git clone https://www.github.com/cusplibrary/cusplibrary
git clone https://www.github.com/feltor-dev/vcl
----

____
Our code only depends on external libraries that are themselves openly
available. We note here that we do not distribute copies of these
libraries.
____

=== Using FELTOR's code projects

In order to compile one of the many codes inside FELTOR you need to tell
the feltor configuration where the external libraries are located on
your computer. The default way to do this is to go into your `HOME`
directory, make an include directory and link the paths in this
directory

[source,sh]
----
cd ~
mkdir include
cd include
ln -s path/to/thrust/thrust
ln -s path/to/cusplibrary/cusp
ln -s path/to/vcl
----

____
If you do not like this, you can also create your own config file as
discribed link:config/README.md[here].
____

Now let us compile the first benchmark program.

[source,sh]
----
cd path/to/feltor/inc/dg

make blas_b device=omp #(for an OpenMP version)
#or
make blas_b
device=gpu #(if you have a gpu and nvcc )
----

____
The minimum requirement
to compile and run an application is a recent C{plus}{plus} compiler (g{plus}{plus} per
default) and a CPU that supports the AVX instruction set.
To simplify the compilation process we use the GNU
Make utility, a standard build automation tool that automatically builds
the executable program. We require the C{plus}{plus}-11 standard.
The OpenMP standard is natively supported by most recent
C{plus}{plus} compilers.
Our GPU backend uses the
https://developer.nvidia.com/cuda-zone[Nvidia-CUDA] programming
environment and in order to compile and run a program for a GPU a user
needs the nvcc CUDA compiler (available free of charge) and a NVidia
GPU. However, we explicitly note here that due to the modular design of
our software a user does not have to possess a GPU nor the nvcc
compiler. The CPU version of the backend is equally valid and provides
the same functionality.
____

Run the code with

[source,sh]
----
./blas_b
----

and when prompted for input vector sizes type for example `3 100 100 10`
which makes a grid with 3 polynomial coefficients, 100 cells in x, 100
cells in y and 10 in z. If you compiled for OpenMP, you can set the
number of threads with e.g. `export OMP_NUM_THREADS=4`.
____
This is a
benchmark program to benchmark various elemental functions the library
is built on. Go ahead and vary the input parameters and see how your
hardware performs. You can compile and run any other program that ends
in `_t.cu` (test programs) or `_b.cu` (benchmark programs) in
`feltor/inc/dg` in this way.
____

Now, let us test the mpi setup
____
You can of course skip this if you
don't have mpi installed on your computer. If you intend to use the
MPI backend, an implementation library of the mpi standard is required.
Per default `mpic++` is used for compilation.
____

[source,sh]
----
cd path/to/feltor/inc/dg

make blas_mpib device=omp  # (for MPI+OpenMP)
# or
make blas_mpib device=gpu # (for MPI+GPU, requires CUDA-aware MPI installation)
----

Run the code with `$ mpirun -n '# of procs' ./blas_mpib` then tell how
many process you want to use in the x-, y- and z- direction, for
example: `2 2 1` (i.e. 2 procs in x, 2 procs in y and 1 in z; total
number of procs is 4) when prompted for input vector sizes type for
example `3 100 100 10` (number of cells divided by number of procs must
be an integer number). If you compiled for MPI{plus}OpenMP, you can set the
number of OpenMP threads with e.g. `export OMP_NUM_THREADS=2`.

=== Running a FELTOR simulation

Now, we want to compile and run a simulation program. First, we have to
download and install some libraries for I/O-operations.

For data output we use the
http://www.unidata.ucar.edu/software/netcdf/[NetCDF] library under an
MIT - like license. The underlying https://www.hdfgroup.org/HDF5/[HDF5]
library also uses a very permissive license. Note that for the mpi
versions of applications you need to build hdf5 and netcdf with the
--enable-parallel flag. Do NOT use the pnetcdf library, which uses the
classic netcdf file format. Our JSON input files are parsed by
https://www.github.com/open-source-parsers/jsoncpp[JsonCpp] distributed
under the MIT license.
____
Some desktop applications in FELTOR use the
https://github.com/mwiesenberger/draw[draw library] (developed by us
also under MIT), which depends on OpenGL (s.a.
http://en.wikibooks.org/wiki/OpenGL_Programming[installation guide]) and
http://www.glfw.org[glfw], an OpenGL development library under a
BSD-like license. You don't need these when you are on a cluster.
____

As in Step 3 you need to create links to the jsoncpp library include
path (and optionally the draw library) in your include folder or provide
the paths in your config file. We are ready to compile now

[source,sh]
----
cd path/to/feltor/src/toefl # or any other project in the src folder

make toeflR device=gpu     # (compile on gpu or omp)
./toeflR <inputfile.json>  # (behold a live simulation with glfw output on screen)
# or
make toefl_hpc device=gpu  # (compile on gpu or omp)
./toefl_hpc <inputfile.json> <outputfile.nc> # (a single node simulation with output stored in a file)
# or
make toefl_mpi device=omp  # (compile on gpu or omp)
export OMP_NUM_THREADS=2   # (set OpenMP thread number to 1 for pure MPI)
echo 2 2 | mpirun -n 4 ./toefl_mpi <inputfile.json> <outputfile.nc>
# (a multi node simulation with now in total 8 threads with output stored in a file)
# The mpi program will wait for you to type the number of processes in x and y direction before
# running. That is why the echo is there.
----

A default input file is located in `path/to/feltor/src/toefl/input`. All
three programs solve the same equations. The technical documentation on
what equations are discretized, input/output parameters, etc. can be
generated as a pdf with `make doc` in the `path/to/feltor/src/toefl`
directory.

=== Using FELTOR as a library

It is possible to use FELTOR as a library in your own code project. Note
that the library is **header-only**, which means that you just have to
include the relevant header(s) and you're good to go. For example in the
following program we compute the square L2 norm of a
function:

.test.cpp
[source,c++]
----
#include <iostream>
//include the basic dg-library
#include "dg/algorithm.h"
//optional: include the geometries expansion
#include "geometries/geometries.h"

double function(double x, double y){return exp(x)*exp(y);}
int main()
{
    //create a 2d discretization of [0,2]x[0,2] with 3 polynomial coefficients
    dg::CartesianGrid2d g2d( 0, 2, 0, 2, 3, 20, 20);
    //discretize a function on this grid
    const dg::DVec x = dg::evaluate( function, g2d);
    //create the volume element
    const dg::DVec vol2d = dg::create::volume( g2d);
    //compute the square L2 norm on the device
    double norm = dg::blas2::dot( x, vol2d, x);
    // norm is now: (exp(4)-exp(0))^2/4
    std::cout << norm <<std::endl;
    return 0;
}
----

To compile and run this code for a GPU use

[source,sh]
----
nvcc -x cu -Ipath/to/feltor/inc -Ipath/to/thrust/thrust -Ipath/to/cusplibrary/cusp test.cpp -o test
./test
----

Or if you want to use OpenMP and gcc instead of CUDA for the device
functions you can also use

[source,sh]
----
g++ -fopenmp -mavx -mfma -DTHRUST_DEVICE_SYSTEM=THRUST_DEVICE_SYSTEM_OMP -Ipath/to/feltor/inc -Ipath/to/thrust/thrust -Ipath/to/cusplibrary/cusp test.cpp -o test
export OMP_NUM_THREADS=4
./test
----

If you want to use mpi, just include the MPI header before any other
FELTOR header and use our convenient typedefs like so:

.test_mpi.cpp
[source,c++]
----
#include <iostream>
//activate MPI in FELTOR
#include "mpi.h"
#include "dg/algorithm.h"

double function(double x, double y){return exp(x)*exp(y);}
int main(int argc, char* argv[])
{
    //init MPI and create a 2d Cartesian Communicator assuming 4 MPI threads
    MPI_Init( &argc, &argv);
    int periods[2] = {true, true}, np[2] = {2,2};
    MPI_Comm comm;
    MPI_Cart_create( MPI_COMM_WORLD, 2, np, periods, true, &comm);
    //create a 2d discretization of [0,2]x[0,2] with 3 polynomial coefficients
    dg::CartesianMPIGrid2d g2d( 0, 2, 0, 2, 3, 20, 20, comm);
    //discretize a function on this grid
    const dg::MDVec x = dg::evaluate( function, g2d);
    //create the volume element
    const dg::MDVec vol2d = dg::create::volume( g2d);
    //compute the square L2 norm
    double norm = dg::blas2::dot( x, vol2d, x);
    //on every thread norm is now: (exp(4)-exp(0))^2/4
    //be a good MPI citizen and clean up
    MPI_Finalize();
    return 0;
}
----

Compile e.g. for a hybrid MPI {plus} OpenMP hardware platform with

[source,sh]
----
mpic++ -mavx -mfma -fopenmp -DTHRUST_DEVICE_SYSTEM=THRUST_DEVICE_SYSTEM_OMP -Ipath/to/feltor/inc -Ipath/to/thrust/thrust -Ipath/to/cusplibrary/cusp test_mpi.cpp -o test_mpi
export OMP_NUM_THREADS=2
mpirun -n 4 ./test_mpi
----

Note the striking similarity to the previous program. Especially the
line calling the dot function did not change at all. The compiler
chooses the correct implementation for you! This is a first example of a
__container free numerical algorithm__.

== 2. Further reading

Please check out our https://github.com/feltor-dev/feltor/wiki[wiki
pages] for some general information, user oriented documentation and
Troubleshooting. Moreover, we maintain tex files in every src folder for
technical documentation, which can be compiled using pdflatex with
`make doc` in the respective src folder. The
http://feltor-dev.github.io/doc/dg/html/modules.html[developer
oriented documentation] of the dG library was generated with
http://www.doxygen.org[Doxygen] and LateX. You can generate a local
version including informative pdf writeups on implemented numerical
methods directly from source code. This depends on the `doxygen`,
`libjs-mathjax` and `graphviz` packages and LateX. Type `make doc` in
the folder `path/to/feltor/doc` and open `index.html` (a symbolic link
to `dg/html/modules.html`) with your favorite browser.
Finally, also note the documentations of https://thrust.github.io/doc/modules.html[thrust]
and https://cusplibrary.github.io/[cusp].

== 3. Acknowledgements

FELTOR's main authors are Matthias Wiesenberger and Markus Held.
We received funding from the Austrian Science Fund (FWF) within
project W1227 and Y398 under project leader Alexander Kendl at
Innsbruck University.
The work has been carried out within
the framework of the EUROfusion Consortium and has received funding
from the Euratom research and training programme 2014-2018 under
grant agreement No 633053.
MW has received funding from the European Union’s Horizon 2020
research and innovation programme under the Marie
Sklodowska-Curie grant agreement no. 713683 (COFUNDfellowsDTU).

We gratefully acknowledge fruitful discussions and code contribution from

- Ralph Kube
- Eduard Reiter
- Lukas Einkemmer
- Jakob Gath

<<<<<<< HEAD
We are grateful to

- Roman Iakymchuk,

who provided the exblas library
for binary reproducible scalar products and advice on how to use and
adapt it.
We further acknowledge support for the Knights landing architecture from
the High Level Support Team from

=======
We further acknowledge support on the Knights landing architecture from
the High Level Support Team from

>>>>>>> d61b0f18
- Albert Gutiérrez
- Xavier Saez

and from Intel Barcelona

- Harald Servat


== 4. Terms of use

FELTOR is https://www.force11.org/fairprinciples[fair] software and
licensed under the very permissive link:LICENSE[MIT license]. The MIT
License grants you great freedom in what you do with the code as long as
you name us (Matthias Wiesenberger and Markus Held) as creators, in
particular in publications that use FELTOR to produce results. In such a
case we suggest to take a snapshot of the used code and create and cite
a DOI via e.g. http://www.zenodo.org[Zenodo] or to cite one of the
existing DOIs if you did not alter the contained code in any way. We are
happy if you cite our papers, but you don't have to just because you
used our code and we certainly do not demand to be coauthors when we do
not contribute directly to your results.

== 5. Official releases

Our latest code release has a shiny DOI badge from zenodo

https://zenodo.org/badge/latestdoi/14143578[image:https://zenodo.org/badge/14143578.svg[DOI]]

which makes us officially citable.<|MERGE_RESOLUTION|>--- conflicted
+++ resolved
@@ -334,7 +334,6 @@
 - Lukas Einkemmer
 - Jakob Gath
 
-<<<<<<< HEAD
 We are grateful to
 
 - Roman Iakymchuk,
@@ -345,11 +344,6 @@
 We further acknowledge support for the Knights landing architecture from
 the High Level Support Team from
 
-=======
-We further acknowledge support on the Knights landing architecture from
-the High Level Support Team from
-
->>>>>>> d61b0f18
 - Albert Gutiérrez
 - Xavier Saez
 
