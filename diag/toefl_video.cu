--- conflicted
+++ resolved
@@ -35,7 +35,6 @@
     in.resize( 10000);
     status = H5LTread_dataset_string( file, name.data(), &in[0]); //name should precede t so that reading is easier
 
-
     const Parameters p( file::read_input( in));
     p.display();
     dg::Grid<double> grid( 0, p.lx, 0, p.ly, p.n, p.Nx, p.Ny, p.bc_x, p.bc_y);
@@ -49,13 +48,8 @@
     std::cout << "PRESS N FOR NEXT FRAME!\n";
     std::cout << "PRESS P FOR PREVIOUS FRAME!\n";
     unsigned num_entries = (p.maxout+1)*p.itstp;
-<<<<<<< HEAD
-    std::vector<double> mass( num_entries+2, 0.), energy( mass), diffusion( num_entries), dissipation( num_entries);
-    std::vector<double> massAcc( num_entries), energyAcc( massAcc); 
-=======
     std::vector<double> mass( num_entries+2, 0.), energy( mass); 
     std::vector<double> diffusion( num_entries), dissipation( num_entries), massAcc( num_entries), energyAcc( num_entries);
->>>>>>> 9fad6d9f
     hid_t group;
     //read xfiles
     group = H5Gopen( file, "xfiles", H5P_DEFAULT);
@@ -63,34 +57,20 @@
     H5LTread_dataset_double( group, "energy", &energy[1] );
     H5LTread_dataset_double( group, "diffusion", &diffusion[0] );
     H5LTread_dataset_double( group, "dissipation", &dissipation[0] );
-<<<<<<< HEAD
-    H5Gclose( file);
-    for(unsigned i=0; i<num_entries; i++ )
-    {
-        massAcc[i] = (mass[i+2]-mass[i])/2./p.dt; //first column
-        if( i < 10 || i > num_entries - 20)
-            std::cout << "i "<<i<<"\t"<<massAcc[i]<<"\t"<<mass[i+1]<<std::endl;
-=======
     H5Gclose( group);
     for(unsigned i=0; i<num_entries; i++ )
     {
         massAcc[i] = (mass[i+2]-mass[i])/2./p.dt; //first column
         //if( i < 10 || i > num_entries - 20)
         //    std::cout << "i "<<i<<"\t"<<massAcc[i]<<"\t"<<mass[i+1]<<std::endl;
->>>>>>> 9fad6d9f
         energyAcc[i] = (energy[i+2]-energy[i])/2./p.dt;
         energyAcc[i] = fabs(2.*(energyAcc[i]-dissipation[i])/(energyAcc[i]+dissipation[i]));
     }
 
     while (running && index < p.maxout + 2 )
     {
-<<<<<<< HEAD
-        std::cout << "(m_tot -m_0)/m_0: "<<(mass[(index-1)*p.itstp]-mass[1])/mass[1]
+        std::cout <<"(m_tot-m_0)/m_0: "<<(mass[(index-1)*p.itstp]-mass[1])/mass[1]
                   <<"\t(E_tot-E_0)/E_0: "<<(energy[(index-1)*p.itstp]-energy[1])/energy[1]
-=======
-        std::cout <<"(m_tot-m_0)/m_0: "<<(mass[(index-1)*p.itstp]-mass[1])/mass[1]
-                  <<"\t(E_tot-E_0)/E_0: "<<(energy[(index-1)*p.itstp]-energy[1]/energy[1]
->>>>>>> 9fad6d9f
                   <<"\tAccuracy: "<<energyAcc[(index-1)*p.itstp]<<std::endl;
         t.tic();
         name = file::getName( file, index);
