--- conflicted
+++ resolved
@@ -38,11 +38,7 @@
      */
     CurvilinearProductGridX3d( const aGeneratorX2d& generator,
         double fx, double fy, unsigned n, unsigned Nx, unsigned Ny, unsigned Nz, bc bcx=dg::DIR, bc bcy=dg::PER, bc bcz=dg::PER):
-<<<<<<< HEAD
-        dg::aGeometryX3d( generator.zeta0(fx), generator.zeta1(fx), generator.eta0(fy), generator.eta1(fy), 0., 2.*M_PI, fx,fy,n, Nx, Ny, Nz, bcx, bcy, bcz)
-=======
         dg::aGeometryX3d( generator.zeta0(fx), generator.zeta1(fx), generator.eta0(fy), generator.eta1(fy), 0., 2.*M_PI, fx,fy,n, Nx, Ny, Nz, bcx, bcy, bcz), jac_(4)
->>>>>>> d61b0f18
     {
         map_.resize(3);
         handle_ = generator;
