#include <iostream>
#include <iomanip>
#include <vector>
#include <fstream>
#include <sstream>
#include <cmath>

#include "json/json.h"

#include "dg/geometry/xspacelib.cuh"
#include "dg/functors.h"
#include "file/nc_utilities.h"

#include "solovev.h"
#include "taylor.h"
#include "init.h"
#include "magnetic_field.h"
#include "average.h"
#include "testfunctors.h"

struct Parameters
{
    unsigned n, Nx, Ny, Nz;
    double boxscaleRm, boxscaleRp;
    double boxscaleZm, boxscaleZp;
    double amp, k_psi, bgprofamp, nprofileamp;
    double sigma, posX, posY;
    Parameters( const Json::Value& js){
        n = js["n"].asUInt();
        Nx = js["Nx"].asUInt();
        Ny = js["Ny"].asUInt();
        Nz = js.get("Nz", 1).asUInt();
        boxscaleRm = js.get("boxscaleRm", 1.).asDouble();
        boxscaleRp = js.get("boxscaleRp", 1.).asDouble();
        boxscaleZm = js.get("boxscaleZm", 1.3).asDouble();
        boxscaleZp = js.get("boxscaleZp", 1.).asDouble();
        amp = js.get("amplitude", 1.).asDouble();
        k_psi = js.get("k_psi", 1.).asDouble();
        bgprofamp = js.get("bgprofamp", 1.).asDouble();
        nprofileamp = js.get("nprofileamp", 1.).asDouble();
        sigma = js.get("sigma", 10).asDouble();
        posX = js.get("posX", 0.5).asDouble();
        posY = js.get("posY", 0.5).asDouble();
    }
    void display( std::ostream& os = std::cout ) const
    {
        os << "Input parameters are: \n";
        os  <<" n             = "<<n<<"\n"
            <<" Nx            = "<<Nx<<"\n"
            <<" Ny            = "<<Ny<<"\n"
            <<" Nz            = "<<Nz<<"\n"
            <<" boxscaleRm    = "<<boxscaleRm<<"\n"
            <<" boxscaleRp    = "<<boxscaleRp<<"\n"
            <<" boxscaleZm    = "<<boxscaleZm<<"\n"
            <<" boxscaleZp    = "<<boxscaleZp<<"\n"
            <<" amp           = "<<amp<<"\n"
            <<" k_psi         = "<<k_psi<<"\n"
            <<" bgprofamp     = "<<bgprofamp<<"\n"
            <<" nprofileamp   = "<<nprofileamp<<"\n"
            <<" sigma         = "<<sigma<<"\n"
            <<" posX          = "<<posX<<"\n"
            <<" posY          = "<<posY<<"\n";
        os << std::flush;
    }
};

int main( int argc, char* argv[])
{
    if( !(argc == 4 || argc == 3))
    {
        std::cerr << "ERROR: Wrong number of arguments!\n";
        std::cerr << " Usage: "<< argv[0]<<" [input.js] [geom.js] [output.nc]\n";
        std::cerr << " ( Minimum input json file is { \"n\" : 3, \"Nx\": 100, \"Ny\":100 })\n";
        std::cerr << "Or \n Usage: "<< argv[0]<<" [file.nc] [output.nc]\n";
        std::cerr << " ( Program searches for string variables 'inputfile' and 'geomfile' in file.nc and tries a json parser)\n";
        return -1;
    }
    std::string newfilename;
    Json::Reader reader;
    Json::Value input_js, geom_js;
    if( argc == 4)
    {
        newfilename = argv[3];
        std::cout << argv[0]<< " "<<argv[1]<<" & "<<argv[2]<<" -> " <<argv[3]<<std::endl;
        std::ifstream isI( argv[1]);
        std::ifstream isG( argv[2]);
        reader.parse( isI, input_js, false);
        reader.parse( isG, geom_js, false);
    }
    else
    {
        newfilename = argv[2];
        std::cout << argv[0]<< " "<<argv[1]<<" -> " <<argv[2]<<std::endl;
        //////////////////////////open nc file//////////////////////////////////
        file::NC_Error_Handle err;
        int ncid;
        err = nc_open( argv[1], NC_NOWRITE, &ncid);
        ///////////////read in and show inputfile und geomfile//////////////////
        std::string input, geom;
        size_t length;
        err = nc_inq_attlen( ncid, NC_GLOBAL, "inputfile", &length);
        input.resize( length, 'x');
        err = nc_get_att_text( ncid, NC_GLOBAL, "inputfile", &input[0]);
        err = nc_inq_attlen( ncid, NC_GLOBAL, "geomfile", &length);
        geom.resize( length, 'x');
        err = nc_get_att_text( ncid, NC_GLOBAL, "geomfile", &geom[0]);
        nc_close( ncid);
        reader.parse( input, input_js, false);
        reader.parse( geom, geom_js, false);
    }
    const Parameters p(input_js);
    const dg::geo::solovev::Parameters gp(geom_js);
    p.display( std::cout);
    gp.display( std::cout);
    std::string input = input_js.toStyledString();
    std::string geom = geom_js.toStyledString();
    unsigned n, Nx, Ny, Nz;
    n = p.n, Nx = p.Nx, Ny = p.Ny, Nz = p.Nz;
    double Rmin=gp.R_0-p.boxscaleRm*gp.a;
    double Zmin=-p.boxscaleZm*gp.a*gp.elongation;
    double Rmax=gp.R_0+p.boxscaleRp*gp.a;
    double Zmax=p.boxscaleZp*gp.a*gp.elongation;

    //construct all geometry quantities
    dg::geo::TokamakMagneticField c = dg::geo::createSolovevField(gp);
    const double R_X = gp.R_0-1.1*gp.triangularity*gp.a;
    const double Z_X = -1.1*gp.elongation*gp.a;
    const double R_H = gp.R_0-gp.triangularity*gp.a;
    const double Z_H = gp.elongation*gp.a;
    const double alpha_ = asin(gp.triangularity);
    const double N1 = -(1.+alpha_)/(gp.a*gp.elongation*gp.elongation)*(1.+alpha_);
    const double N2 =  (1.-alpha_)/(gp.a*gp.elongation*gp.elongation)*(1.-alpha_);
    const double N3 = -gp.elongation/(gp.a*cos(alpha_)*cos(alpha_));
    std::cout << "TEST ACCURACY OF PSI\n";
    std::cout << "psip( 1+e,0)           "<<c.psip()(gp.R_0 + gp.a, 0.)<<"\n";
    std::cout << "psip( 1-e,0)           "<<c.psip()(gp.R_0 - gp.a, 0.)<<"\n";
    std::cout << "psip( 1-de,ke)         "<<c.psip()(R_H, Z_H)<<"\n";
    std::cout << "psip( 1-1.1de,-1.1ke)  "<<c.psip()(R_X, Z_X)<<"\n";
    std::cout << "psipZ( 1+e,0)          "<<c.psipZ()(gp.R_0 + gp.a, 0.)<<"\n";
    std::cout << "psipZ( 1-e,0)          "<<c.psipZ()(gp.R_0 - gp.a, 0.)<<"\n";
    std::cout << "psipR( 1-de,ke)        "<<c.psipR()(R_H,Z_H)<<"\n";
    std::cout << "psipR( 1-1.1de,-1.1ke) "<<c.psipR()(R_X,Z_X)<<"\n";
    std::cout << "psipZ( 1-1.1de,-1.1ke) "<<c.psipZ()(R_X,Z_X)<<"\n";
    std::cout << "psipZZ( 1+e,0)         "<<c.psipZZ()(gp.R_0+gp.a,0.)+N1*c.psipR()(gp.R_0+gp.a,0)<<"\n";
    std::cout << "psipZZ( 1-e,0)         "<<c.psipZZ()(gp.R_0-gp.a,0.)+N2*c.psipR()(gp.R_0-gp.a,0)<<"\n";
    std::cout << "psipRR( 1-de,ke)       "<<c.psipRR()(R_H,Z_H)+N3*c.psipZ()(R_H,Z_H)<<"\n";

    //Feltor quantities
    dg::geo::InvB invB(c);
    dg::geo::BR bR(c);
    dg::geo::BZ bZ(c);
    dg::geo::CurvatureNablaBR curvatureR(c);
    dg::geo::CurvatureNablaBZ curvatureZ(c);
    dg::geo::GradLnB gradLnB(c);
    dg::geo::FieldR  field(c);
    dg::geo::FieldR fieldR(c);
    dg::geo::FieldZ fieldZ(c);
    dg::geo::FieldP fieldP(c);
    dg::geo::Iris iris( c.psip(), gp.psipmin, gp.psipmax );
    dg::geo::Pupil pupil(c.psip(), gp.psipmaxcut);
    dg::geo::GaussianDamping dampgauss(c.psip(), gp.psipmaxcut, gp.alpha);
    dg::geo::GaussianProfDamping dampprof(c.psip(),gp.psipmax, gp.alpha);
    dg::geo::ZonalFlow zonalflow(p.amp, p.k_psi, gp, c.psip());
    dg::geo::PsiLimiter psilimiter(c.psip(), gp.psipmaxlim);
    dg::geo::Nprofile prof(p.bgprofamp, p.nprofileamp, gp, c.psip());

    dg::geo::FuncDirNeu blob(c, 0, 1, 480, -300, 70., 1. );
    dg::geo::FuncDirNeu blobX(c, 0, 1, 420, -470, 50.,1.);

    //dg::BathRZ bath(16,16,p.Nz,Rmin,Zmin, 30.,5.,p.amp);
//     dg::Gaussian3d bath(gp.R_0+p.posX*gp.a, p.posY*gp.a, M_PI, p.sigma, p.sigma, p.sigma, p.amp);
    //dg::Gaussian3d blob(gp.R_0+p.posX*gp.a, p.posY*gp.a, M_PI, p.sigma, p.sigma, p.sigma, p.amp);
    dg::Grid2d grid2d(Rmin,Rmax,Zmin,Zmax, n,Nx,Ny);

    std::vector<dg::HVec> hvisual(21);
        //allocate mem for visual
    std::vector<dg::HVec> visual(21);

    //B field functions
    hvisual[1] = dg::evaluate( c.psip(), grid2d);
    hvisual[2] = dg::evaluate( c.ipol(), grid2d);
    hvisual[3] = dg::evaluate( invB, grid2d);
    hvisual[4] = dg::evaluate( field, grid2d);
    hvisual[5] = dg::evaluate( curvatureR, grid2d);
    hvisual[6] = dg::evaluate( curvatureZ, grid2d);
    hvisual[7] = dg::evaluate( gradLnB, grid2d);
    //cut functions
    hvisual[8] = dg::evaluate( iris, grid2d);
    hvisual[9] = dg::evaluate( pupil, grid2d);
    hvisual[10] = dg::evaluate( dampprof, grid2d);
    hvisual[11] = dg::evaluate( dampgauss, grid2d);
    hvisual[12] = dg::evaluate( psilimiter, grid2d);
    //initial functions
    hvisual[13] = dg::evaluate( zonalflow, grid2d);
    hvisual[14] = dg::evaluate( prof, grid2d);
    hvisual[15] = dg::evaluate( blob, grid2d);
    hvisual[16] = dg::evaluate( blobX, grid2d);
    //initial functions damped and with profile
    hvisual[17] = dg::evaluate( dg::one, grid2d);
    hvisual[18] = dg::evaluate( dg::one, grid2d);
    hvisual[19] = dg::evaluate( dg::one, grid2d);
    hvisual[20] = dg::evaluate( dg::one, grid2d);
    dg::blas1::axpby( 1.,hvisual[16] , 1.,hvisual[14],hvisual[17]); //prof + bath
    dg::blas1::axpby( 1.,hvisual[13] , 1.,hvisual[14],hvisual[18]); //prof + zonal
    dg::blas1::axpby( 1.,hvisual[15] , 1.,hvisual[14],hvisual[19]); //prof + blob
    dg::blas1::plus(hvisual[17], -1); //to n -1
    dg::blas1::plus(hvisual[18], -1); //to n -1
    dg::blas1::plus(hvisual[19], -1); //to n -1
    dg::blas1::pointwiseDot(hvisual[10], hvisual[17], hvisual[17]); //damped
    dg::blas1::pointwiseDot(hvisual[10], hvisual[18], hvisual[18]); //damped
    dg::blas1::pointwiseDot(hvisual[10], hvisual[19], hvisual[19]); //damped

    //Compute flux average
    dg::geo::Alpha alpha(c); // = B^phi / |nabla psip |
    dg::DVec psipog2d   = dg::evaluate( c.psip(), grid2d);
    dg::DVec alphaog2d  = dg::evaluate( alpha, grid2d);
    double psipmin = (float)thrust::reduce( psipog2d .begin(), psipog2d .end(), 0.0,thrust::minimum<double>()  );
    unsigned npsi = 3, Npsi = 150;//set number of psivalues
    psipmin += (gp.psipmax - psipmin)/(double)Npsi; //the inner value is not good
    dg::Grid1d grid1d(psipmin , gp.psipmax, npsi ,Npsi,dg::DIR);
    dg::geo::SafetyFactor< dg::DVec>     qprof(grid2d, c, alphaog2d );
    dg::HVec sf         = dg::evaluate( qprof,    grid1d);
    dg::HVec abs        = dg::evaluate( dg::cooX1d, grid1d);


    std::string names[] = { "", "psip", "ipol", "invB","invbf", "KR",
                            "KZ", "gradLnB", "iris", "pupil", "dampprof",
                            "damp", "lim",  "zonal", "prof", "blob",
<<<<<<< HEAD
                            "bath", "ini1","ini2","ini3","ini4"};
=======
                            "blobX", "ini1","ini2","ini3","ini4"};
>>>>>>> d61b0f18

    /////////////////////////////set up netcdf/////////////////////////////////////
    file::NC_Error_Handle err;
    int ncid;
    err = nc_create( newfilename.data(), NC_NETCDF4|NC_CLOBBER, &ncid);
    err = nc_put_att_text( ncid, NC_GLOBAL, "inputfile", input.size(), input.data());
    err = nc_put_att_text( ncid, NC_GLOBAL, "geomfile", geom.size(), geom.data());
    int dim1d_ids[1], dim2d_ids[2], dim3d_ids[3] ;
    err = file::define_dimension( ncid,"psi", &dim1d_ids[0], grid1d);
    dg::Grid3d grid3d(Rmin,Rmax,Zmin,Zmax, 0, 2.*M_PI, n,Nx,Ny,Nz);
    err = file::define_dimensions( ncid, &dim3d_ids[0], grid3d);
    dim2d_ids[0] = dim3d_ids[1], dim2d_ids[1] = dim3d_ids[2];

    //write 1d vectors
    int avgID[2];
    err = nc_def_var( ncid, "q-profile", NC_DOUBLE, 1, &dim1d_ids[0], &avgID[0]);
    err = nc_def_var( ncid, "psip1d", NC_DOUBLE, 1, &dim1d_ids[0], &avgID[1]);
    err = nc_enddef( ncid);
    err = nc_put_var_double( ncid, avgID[0], sf.data());
    err = nc_put_var_double( ncid, avgID[1], abs.data());
    err = nc_redef(ncid);

    //write 2d vectors
    for(unsigned i=1; i<hvisual.size(); i++)
    {
        int vectorID[1];
        err = nc_def_var( ncid, names[i].data(), NC_DOUBLE, 2, &dim2d_ids[0], &vectorID[0]);
        err = nc_enddef( ncid);
        err = nc_put_var_double( ncid, vectorID[0], hvisual[i].data());
        err = nc_redef(ncid);

    }
    //compute & write 3d vectors
    dg::HVec vecR = dg::evaluate( fieldR, grid3d);
    dg::HVec vecZ = dg::evaluate( fieldZ, grid3d);
    dg::HVec vecP = dg::evaluate( fieldP, grid3d);
    int vecID[3];
    err = nc_def_var( ncid, "BR", NC_DOUBLE, 3, &dim3d_ids[0], &vecID[0]);
    err = nc_def_var( ncid, "BZ", NC_DOUBLE, 3, &dim3d_ids[0], &vecID[1]);
    err = nc_def_var( ncid, "BP", NC_DOUBLE, 3, &dim3d_ids[0], &vecID[2]);
    err = nc_enddef( ncid);
    err = nc_put_var_double( ncid, vecID[0], vecR.data());
    err = nc_put_var_double( ncid, vecID[1], vecZ.data());
    err = nc_put_var_double( ncid, vecID[2], vecP.data());
    err = nc_redef(ncid);
    //////////////////////////////Finalize////////////////////////////////////
    err = nc_close(ncid);


    return 0;
}<|MERGE_RESOLUTION|>--- conflicted
+++ resolved
@@ -226,11 +226,7 @@
     std::string names[] = { "", "psip", "ipol", "invB","invbf", "KR",
                             "KZ", "gradLnB", "iris", "pupil", "dampprof",
                             "damp", "lim",  "zonal", "prof", "blob",
-<<<<<<< HEAD
-                            "bath", "ini1","ini2","ini3","ini4"};
-=======
                             "blobX", "ini1","ini2","ini3","ini4"};
->>>>>>> d61b0f18
 
     /////////////////////////////set up netcdf/////////////////////////////////////
     file::NC_Error_Handle err;
