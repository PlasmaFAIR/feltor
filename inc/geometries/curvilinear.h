--- conflicted
+++ resolved
@@ -64,11 +64,7 @@
     if( !orthogonal)
     {
         metric.idx(0,1) = metric.idx(1,0) = 3;
-<<<<<<< HEAD
-        metric.value(3) = tempxy;
-=======
         metric.values().push_back( tempxy);
->>>>>>> d61b0f18
     }
 }
 }//namespace detail
@@ -132,11 +128,7 @@
 
     ///@copydoc hide_grid_parameters3d
     CurvilinearProductGrid3d( const aGenerator2d& generator, unsigned n, unsigned Nx, unsigned Ny, unsigned Nz, bc bcx=dg::DIR, bc bcy=dg::PER, bc bcz=dg::PER):
-<<<<<<< HEAD
-        dg::aProductGeometry3d( 0, generator.width(), 0., generator.height(), 0., 2.*M_PI, n, Nx, Ny, Nz, bcx, bcy, bcz)
-=======
         dg::aProductGeometry3d( 0, generator.width(), 0., generator.height(), 0., 2.*M_PI, n, Nx, Ny, Nz, bcx, bcy, bcz), jac_(4)
->>>>>>> d61b0f18
     {
         map_.resize(3);
         handle_ = generator;
