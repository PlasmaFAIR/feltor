#pragma once

#include <mpi.h>

#include "dg/backend/mpi_evaluation.h"
#include "dg/backend/mpi_grid.h"
#include "dg/backend/mpi_vector.h"
#include "dg/geometry/mpi_base.h"
#include "curvilinear.h"
#include "generator.h"



namespace dg
{
namespace geo
{

///@cond
struct CurvilinearProductMPIGrid3d; 
///@endcond
//
///@addtogroup grids
///@{
/**
 * @brief A two-dimensional MPI grid based on curvilinear coordinates
 */
struct CurvilinearMPIGrid2d : public dg::aMPIGeometry2d
{
    /// @opydoc hide_grid_parameters2d
    /// @param comm a two-dimensional Cartesian communicator
    /// @note the paramateres given in the constructor are global parameters 
    CurvilinearMPIGrid2d( const aGenerator2d& generator, unsigned n, unsigned Nx, unsigned Ny, dg::bc bcx, dg::bc bcy, MPI_Comm comm2d): 
        dg::aMPIGeometry2d( 0, generator.width(), 0., generator.height(), n, Nx, Ny, bcx, bcy, comm2d), handle_(generator)
    {
        //generate global 2d grid and then reduce to local 
<<<<<<< HEAD
        dg::CurvilinearGrid2d g(generator, n, Nx, Ny);
=======
        CurvilinearGrid2d g(generator, n, Nx, Ny);
>>>>>>> ff463157
        divide_and_conquer(g);
    }
    ///explicit conversion of 3d product grid to the perpendicular grid
    explicit CurvilinearMPIGrid2d( const CurvilinearProductMPIGrid3d& g);

    ///read access to the generator 
    const aGenerator2d& generator() const{return handle_.get();}
    virtual CurvilinearMPIGrid2d* clone()const{return new CurvilinearMPIGrid2d(*this);}
    private:
    virtual void do_set( unsigned new_n, unsigned new_Nx, unsigned new_Ny)
    {
        dg::aMPITopology2d::do_set(new_n, new_Nx, new_Ny);
<<<<<<< HEAD
        dg::CurvilinearGrid2d g( handle_.get(), new_n, new_Nx, new_Ny);
=======
        CurvilinearGrid2d g( handle_.get(), new_n, new_Nx, new_Ny);
>>>>>>> ff463157
        divide_and_conquer(g);//distribute to processes
    }
    MPI_Comm get_perp_comm( MPI_Comm src)
    {
        MPI_Comm planeComm;
        int remain_dims[] = {true,true,false}; //true true false
        MPI_Cart_sub( src, remain_dims, &planeComm);
        return planeComm;
    }
<<<<<<< HEAD
    void divide_and_conquer(const dg::CurvilinearGrid2d& g_)
=======
    void divide_and_conquer(const CurvilinearGrid2d& g_)
>>>>>>> ff463157
    {
        dg::SparseTensor<thrust::host_vector<double> > jacobian=g_.jacobian(); 
        dg::SparseTensor<thrust::host_vector<double> > metric=g_.metric(); 
        std::vector<thrust::host_vector<double> > map = g_.map();
        for( unsigned i=0; i<3; i++)
            for( unsigned j=0; j<3; j++)
            {
                metric_.idx(i,j) = metric.idx(i,j);
                jac_.idx(i,j) = jacobian.idx(i,j);
            }
        for( unsigned i=0; i<jacobian.values().size(); i++)
            jac_.value(i) = global2local( jacobian.value(i), *this);
        for( unsigned i=0; i<metric.values().size(); i++)
            metric_.value(i) = global2local( metric.value(i), *this);
        map_.resize(map.size());
        for( unsigned i=0; i<map.size(); i++)
            map_[i] = global2local( map[i], *this);
    }

    virtual SparseTensor<host_vector> do_compute_jacobian( ) const {
        return jac_;
    }
    virtual SparseTensor<host_vector> do_compute_metric( ) const {
        return metric_;
    }
    virtual std::vector<host_vector > do_compute_map()const{return map_;}
    dg::SparseTensor<host_vector > jac_, metric_;
    std::vector<host_vector > map_;
    dg::Handle<aGenerator2d> handle_;
};

/**
 * This is s 2x1 curvilinear product space MPI grid
 */
struct CurvilinearProductMPIGrid3d : public dg::aMPIGeometry3d
{
<<<<<<< HEAD
    typedef dg::CurvilinearMPIGrid2d perpendicular_grid; //!< the two-dimensional grid
=======
    typedef dg::geo::CurvilinearMPIGrid2d perpendicular_grid; //!< the two-dimensional grid
>>>>>>> ff463157
    /// @opydoc hide_grid_parameters3d
    /// @param comm a three-dimensional Cartesian communicator
    /// @note the paramateres given in the constructor are global parameters 
    CurvilinearProductMPIGrid3d( const aGenerator2d& generator, unsigned n, unsigned Nx, unsigned Ny, unsigned Nz, bc bcx, bc bcy, bc bcz, MPI_Comm comm): 
        dg::aMPIGeometry3d( 0, generator.width(), 0., generator.height(), 0., 2.*M_PI, n, Nx, Ny, Nz, bcx, bcy, bcz, comm),
        handle_( generator)
    {
        map_.resize(3);
        CurvilinearMPIGrid2d g(generator,n,Nx,Ny, bcx, bcy, get_perp_comm(comm));
        constructPerp( g);
        constructParallel(this->Nz());
    }

    /*!
     * @brief The grid made up by the first two dimensions in space and process topology
     *
     * This is possible because the 3d grid is a product grid of a 2d perpendicular grid and a 1d parallel grid
     * @return A newly constructed perpendicular grid with the perpendicular communicator
     */
    perpendicular_grid perp_grid() const { return perpendicular_grid(*this);}

    ///read access to the generator
    const aGenerator2d& generator() const{return handle_.get();}
    virtual CurvilinearProductMPIGrid3d* clone()const{return new CurvilinearProductMPIGrid3d(*this);}
    private:
    MPI_Comm get_perp_comm( MPI_Comm src)
    {
        MPI_Comm planeComm;
        int remain_dims[] = {true,true,false}; //true true false
        MPI_Cart_sub( src, remain_dims, &planeComm);
        return planeComm;
    }
    virtual void do_set( unsigned new_n, unsigned new_Nx, unsigned new_Ny, unsigned new_Nz)
    {
        dg::aMPITopology3d::do_set(new_n, new_Nx, new_Ny, new_Nz);
        if( !( new_n == n() && new_Nx == Nx() && new_Ny == Ny() ) )
        {
            CurvilinearMPIGrid2d g(handle_.get(),new_n,new_Nx,new_Ny, this->bcx(), this->bcy(), get_perp_comm(communicator()));
            constructPerp( g);
        }
        constructParallel(this->Nz());
    }
    void constructPerp( CurvilinearMPIGrid2d& g2d)
    {
        jac_=g2d.jacobian();
        map_=g2d.map();
    }
    void constructParallel( unsigned localNz )
    {
        map_[2]=dg::evaluate(dg::cooZ3d, *this);
        unsigned size = this->size();
        unsigned size2d = this->n()*this->n()*this->Nx()*this->Ny();
        //resize for 3d values
        for( unsigned r=0; r<4;r++)
        {
            jac_.value(r).data().resize(size);
            jac_.value(r).communicator() = communicator();
        }
        map_[0].data().resize(size); 
        map_[0].communicator() = communicator();
        map_[1].data().resize(size);
        map_[1].communicator() = communicator();
        //lift to 3D grid
        for( unsigned k=1; k<localNz; k++)
            for( unsigned i=0; i<size2d; i++)
            {
                for(unsigned r=0; r<4; r++)
                    jac_.value(r).data()[k*size2d+i] = jac_.value(r).data()[(k-1)*size2d+i];
                map_[0].data()[k*size2d+i] = map_[0].data()[(k-1)*size2d+i];
                map_[1].data()[k*size2d+i] = map_[1].data()[(k-1)*size2d+i];
            }
    }
    virtual SparseTensor<host_vector> do_compute_jacobian( ) const {
        return jac_;
    }
    virtual SparseTensor<host_vector> do_compute_metric( ) const {
        thrust::host_vector<double> tempxx( size()), tempxy(size()), tempyy(size()), temppp(size());
        for( unsigned i=0; i<size(); i++)
        {
            tempxx[i] = (jac_.value(0,0).data()[i]*jac_.value(0,0).data()[i]+jac_.value(0,1).data()[i]*jac_.value(0,1).data()[i]);
            tempxy[i] = (jac_.value(0,0).data()[i]*jac_.value(1,0).data()[i]+jac_.value(0,1).data()[i]*jac_.value(1,1).data()[i]);
            tempyy[i] = (jac_.value(1,0).data()[i]*jac_.value(1,0).data()[i]+jac_.value(1,1).data()[i]*jac_.value(1,1).data()[i]);
            temppp[i] = 1./map_[0].data()[i]/map_[0].data()[i]; //1/R^2
        }
        SparseTensor<host_vector > metric;
        metric.idx(0,0) = 0; metric.value(0) = host_vector(tempxx, communicator());
        metric.idx(1,1) = 1; metric.value(1) = host_vector(tempyy, communicator());
        metric.idx(2,2) = 2; metric.value(2) = host_vector(temppp, communicator());
        if( !handle_.get().isOrthogonal())
        {
            metric.idx(0,1) = metric.idx(1,0) = 3; 
            metric.value(3) = host_vector(tempxy, communicator());
        }
        return metric;
    }
    virtual std::vector<host_vector > do_compute_map()const{return map_;}
    dg::SparseTensor<host_vector > jac_;
    std::vector<host_vector > map_;
<<<<<<< HEAD
    Handle<dg::aGenerator2d> handle_;
=======
    Handle<dg::geo::aGenerator2d> handle_;
>>>>>>> ff463157
};
///@cond
CurvilinearMPIGrid2d::CurvilinearMPIGrid2d( const CurvilinearProductMPIGrid3d& g):
    dg::aMPIGeometry2d( g.global().x0(), g.global().x1(), g.global().y0(), g.global().y1(), g.global().n(), g.global().Nx(), g.global().Ny(), g.global().bcx(), g.global().bcy(), get_perp_comm( g.communicator() )),
    handle_(g.generator())
{
    map_=g.map();
    jac_=g.jacobian();
    metric_=g.metric();
    //now resize to 2d
    unsigned s = this->size();
    for( unsigned i=0; i<jac_.values().size(); i++)
        jac_.value(i).data().resize(s);
    for( unsigned i=0; i<metric_.values().size(); i++)
        metric_.value(i).data().resize(s);
    for( unsigned i=0; i<map_.size(); i++)
        map_[i].data().resize(s);
}
///@endcond

///@}
}//namespace geo
}//namespace dg
<|MERGE_RESOLUTION|>--- conflicted
+++ resolved
@@ -34,11 +34,7 @@
         dg::aMPIGeometry2d( 0, generator.width(), 0., generator.height(), n, Nx, Ny, bcx, bcy, comm2d), handle_(generator)
     {
         //generate global 2d grid and then reduce to local 
-<<<<<<< HEAD
-        dg::CurvilinearGrid2d g(generator, n, Nx, Ny);
-=======
         CurvilinearGrid2d g(generator, n, Nx, Ny);
->>>>>>> ff463157
         divide_and_conquer(g);
     }
     ///explicit conversion of 3d product grid to the perpendicular grid
@@ -51,11 +47,7 @@
     virtual void do_set( unsigned new_n, unsigned new_Nx, unsigned new_Ny)
     {
         dg::aMPITopology2d::do_set(new_n, new_Nx, new_Ny);
-<<<<<<< HEAD
-        dg::CurvilinearGrid2d g( handle_.get(), new_n, new_Nx, new_Ny);
-=======
         CurvilinearGrid2d g( handle_.get(), new_n, new_Nx, new_Ny);
->>>>>>> ff463157
         divide_and_conquer(g);//distribute to processes
     }
     MPI_Comm get_perp_comm( MPI_Comm src)
@@ -65,11 +57,7 @@
         MPI_Cart_sub( src, remain_dims, &planeComm);
         return planeComm;
     }
-<<<<<<< HEAD
-    void divide_and_conquer(const dg::CurvilinearGrid2d& g_)
-=======
     void divide_and_conquer(const CurvilinearGrid2d& g_)
->>>>>>> ff463157
     {
         dg::SparseTensor<thrust::host_vector<double> > jacobian=g_.jacobian(); 
         dg::SparseTensor<thrust::host_vector<double> > metric=g_.metric(); 
@@ -106,11 +94,7 @@
  */
 struct CurvilinearProductMPIGrid3d : public dg::aMPIGeometry3d
 {
-<<<<<<< HEAD
-    typedef dg::CurvilinearMPIGrid2d perpendicular_grid; //!< the two-dimensional grid
-=======
     typedef dg::geo::CurvilinearMPIGrid2d perpendicular_grid; //!< the two-dimensional grid
->>>>>>> ff463157
     /// @opydoc hide_grid_parameters3d
     /// @param comm a three-dimensional Cartesian communicator
     /// @note the paramateres given in the constructor are global parameters 
@@ -209,11 +193,7 @@
     virtual std::vector<host_vector > do_compute_map()const{return map_;}
     dg::SparseTensor<host_vector > jac_;
     std::vector<host_vector > map_;
-<<<<<<< HEAD
-    Handle<dg::aGenerator2d> handle_;
-=======
     Handle<dg::geo::aGenerator2d> handle_;
->>>>>>> ff463157
 };
 ///@cond
 CurvilinearMPIGrid2d::CurvilinearMPIGrid2d( const CurvilinearProductMPIGrid3d& g):
