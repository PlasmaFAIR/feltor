#include <iostream>
#include <iomanip>
#include <vector>
#include <fstream>
#include <sstream>
#include <cmath>

#include "dg/algorithm.h"
#include "file/nc_utilities.h"

#include "solovev.h"
#include "taylor.h"
//#include "guenther.h"
#include "curvilinearX.h"
#include "ribeiroX.h"
#include "init.h"
#include "ds.h"

double sine( double x) {return sin(x);}
double cosine( double x) {return cos(x);}

thrust::host_vector<double> periodify( const thrust::host_vector<double>& in, const dg::GridX3d& g)
{
    assert( g.Nz() == 2);
    thrust::host_vector<double> out(g.size());
    for( unsigned s=0; s<g.Nz(); s++)
    for( unsigned i=0; i<g.Ny(); i++)
    for( unsigned k=0; k<g.n(); k++)
    for( unsigned j=0; j<g.Nx(); j++)
    for( unsigned l=0; l<g.n(); l++)
        out[(((s*g.Ny()+i)*g.n() + k)*g.Nx() + j)*g.n()+l] =
            in[((i*g.n() + k)*g.Nx() + j)*g.n()+l];

    //exchange two segments
    for( unsigned i=g.outer_Ny(); i<2*g.outer_Ny(); i++)
    for( unsigned k=0; k<g.n(); k++)
    for( unsigned j=0; j<g.Nx(); j++)
    for( unsigned l=0; l<g.n(); l++)
        out[(((1*g.Ny() + i)*g.n() + k)*g.Nx() + j)*g.n()+l] =
            in[(((i+g.inner_Ny())*g.n() + k)*g.Nx() + j)*g.n()+l];
    for( unsigned i=g.inner_Ny()+g.outer_Ny(); i<g.Ny(); i++)
    for( unsigned k=0; k<g.n(); k++)
    for( unsigned j=0; j<g.Nx(); j++)
    for( unsigned l=0; l<g.n(); l++)
        out[(((1*g.Ny() + i)*g.n() + k)*g.Nx() + j)*g.n()+l] =
            in[(((i-g.inner_Ny())*g.n() + k)*g.Nx() + j)*g.n()+l];
    if( g.outer_Ny() == 0)
    {
    //exchange two segments
    for( unsigned i=0; i<g.Ny()-1; i++)
    for( unsigned k=0; k<g.n(); k++)
    for( unsigned j=0; j<g.Nx(); j++)
    for( unsigned l=0; l<g.n(); l++)
        out[(((1*g.Ny() + i)*g.n() + k)*g.Nx() + j)*g.n()+l] =
            in[(((i+1)*g.n() + k)*g.Nx() + j)*g.n()+l];
    for( unsigned i=g.Ny()-1; i<g.Ny(); i++)
    for( unsigned k=0; k<g.n(); k++)
    for( unsigned j=0; j<g.Nx(); j++)
    for( unsigned l=0; l<g.n(); l++)
        out[(((1*g.Ny() + i)*g.n() + k)*g.Nx() + j)*g.n()+l] =
            in[(((0)*g.n() + k)*g.Nx() + j)*g.n()+l];
    }


    return out;
}

int main( int argc, char* argv[])
{
    std::cout << "Type n, Nx, Ny, Nz (Nx must be divided by 4 and Ny by 10) \n";
    unsigned n, Nx, Ny, Nz;
    std::cin >> n>> Nx>>Ny>>Nz;
<<<<<<< HEAD
    Json::Reader reader;
=======
>>>>>>> d61b0f18
    Json::Value js;
    if( argc==1)
    {
        //std::ifstream is("geometry_params_Xpoint_taylor.js");
        std::ifstream is("geometry_params_Xpoint.js");
        is >> js;
    }
    else
    {
        std::ifstream is(argv[1]);
        is >> js;
    }
    dg::geo::solovev::Parameters gp(js);
    dg::Timer t;
    std::cout << "Type psi_0 \n";
    double psi_0 = -16;
    std::cin >> psi_0;
    std::cout << "Type fx and fy ( fx*Nx and fy*Ny must be integer) \n";
    double fx_0=1./4., fy_0=1./22.;
    std::cin >> fx_0>> fy_0;
    gp.display( std::cout);
    std::cout << "Constructing orthogonal grid ... \n";
    t.tic();
    dg::geo::BinaryFunctorsLvl2 psip = dg::geo::solovev::createPsip(gp);
    std::cout << "Psi min "<<psip.f()(gp.R_0, 0)<<"\n";
    double R_X = gp.R_0-1.1*gp.triangularity*gp.a;
    double Z_X = -1.1*gp.elongation*gp.a;
    dg::geo::findXpoint( psip, R_X, Z_X);

    double R0 = gp.R_0, Z0 = 0;
    dg::geo::RibeiroX generator(psip, psi_0, fx_0, R_X,Z_X, R0, Z0);
    dg::geo::CurvilinearProductGridX3d g3d(generator, fx_0, fy_0, n, Nx, Ny,Nz, dg::DIR, dg::NEU);
    dg::geo::CurvilinearGridX2d g2d(generator, fx_0, fy_0, n, Nx, Ny, dg::DIR, dg::NEU);
    t.toc();
    dg::GridX3d g3d_periodic(g3d.x0(), g3d.x1(), g3d.y0(), g3d.y1(), g3d.z0(), g3d.z1(), g3d.fx(), g3d.fy(), g3d.n(), g3d.Nx(), g3d.Ny(), 2);
    std::cout << "Construction took "<<t.diff()<<"s"<<std::endl;
    dg::Grid1d g1d( g2d.x0(), g2d.x1(), g2d.n(), g2d.Nx());
    dg::HVec x_left = dg::evaluate( sine, g1d), x_right(x_left);
    dg::HVec y_left = dg::evaluate( cosine, g1d);
    int ncid;
    file::NC_Error_Handle err;
    err = nc_create( "ribeiroX.nc", NC_NETCDF4|NC_CLOBBER, &ncid);
    int dim3d[3], dim1d[1];
    err = file::define_dimensions(  ncid, dim3d, g3d_periodic.grid());
    //err = file::define_dimensions(  ncid, dim3d, g2d.grid());
    err = file::define_dimension(  ncid, "i", dim1d, g1d);
    int coordsID[2], onesID, defID, volID, divBID;
    int coord1D[5];
    err = nc_def_var( ncid, "x_XYP", NC_DOUBLE, 3, dim3d, &coordsID[0]);
    err = nc_def_var( ncid, "y_XYP", NC_DOUBLE, 3, dim3d, &coordsID[1]);
    err = nc_def_var( ncid, "x_left", NC_DOUBLE, 1, dim1d, &coord1D[0]);
    err = nc_def_var( ncid, "y_left", NC_DOUBLE, 1, dim1d, &coord1D[1]);
    err = nc_def_var( ncid, "x_right", NC_DOUBLE, 1, dim1d, &coord1D[2]);
    err = nc_def_var( ncid, "y_right", NC_DOUBLE, 1, dim1d, &coord1D[3]);
    err = nc_def_var( ncid, "f_x", NC_DOUBLE, 1, dim1d, &coord1D[4]);
    //err = nc_def_var( ncid, "z_XYP", NC_DOUBLE, 3, dim3d, &coordsID[2]);
    err = nc_def_var( ncid, "psi", NC_DOUBLE, 3, dim3d, &onesID);
    err = nc_def_var( ncid, "deformation", NC_DOUBLE, 3, dim3d, &defID);
    err = nc_def_var( ncid, "volume", NC_DOUBLE, 3, dim3d, &volID);
    err = nc_def_var( ncid, "divB", NC_DOUBLE, 3, dim3d, &divBID);

    thrust::host_vector<double> psi_p = dg::pullback( psip.f(), g2d);
    g2d.display();
    err = nc_put_var_double( ncid, onesID, periodify(psi_p, g3d_periodic).data());
    //err = nc_put_var_double( ncid, onesID, periodify(g2d.g(), g3d_periodic).data());
    dg::HVec X( g2d.size()), Y(X); //P = dg::pullback( dg::coo3, g);
    for( unsigned i=0; i<g2d.size(); i++)
    {
        X[i] = g2d.map()[0][i];
        Y[i] = g2d.map()[1][i];
    }

    dg::DVec ones = dg::evaluate( dg::one, g2d);
    dg::DVec temp0( g2d.size()), temp1(temp0);
    dg::DVec w2d = dg::create::weights( g2d);

    err = nc_put_var_double( ncid, coordsID[0], periodify(X, g3d_periodic).data());
    err = nc_put_var_double( ncid, coordsID[1], periodify(Y, g3d_periodic).data());

    dg::SparseTensor<dg::DVec> metric = g2d.metric();
    dg::DVec g_xx = metric.value(0,0), g_xy = metric.value(0,1), g_yy=metric.value(1,1);
    dg::SparseElement<dg::DVec> vol_ = dg::tensor::volume(metric);
    dg::DVec vol = vol_.value();

    dg::blas1::pointwiseDivide( g_yy, g_xx, temp0);
    dg::blas1::axpby( 1., ones, -1., temp0, temp0);
    dg::blas1::transfer( temp0, X);
    err = nc_put_var_double( ncid, defID, periodify(X, g3d_periodic).data());
    //err = nc_put_var_double( ncid, defID, X.data());
    dg::blas1::transfer( vol, X);
    dg::blas1::transfer( g_yy,Y);
    dg::blas1::pointwiseDot( Y, X, X);
    err = nc_put_var_double( ncid, volID, periodify(X, g3d_periodic).data());
    //err = nc_put_var_double( ncid, volID, X.data());

    std::cout << "Construction successful!\n";

    //compute error in volume element (in conformal grid g^xx is the volume element)
    dg::blas1::pointwiseDot( g_xx, g_yy, temp0);
    dg::blas1::pointwiseDot( g_xy, g_xy, temp1);
    dg::blas1::axpby( 1., temp0, -1., temp1, temp0);
    dg::blas1::transfer( g_xx,  temp1);
    dg::blas1::pointwiseDot( temp1, temp1, temp1);
    dg::blas1::axpby( 1., temp1, -1., temp0, temp0);
    double error = sqrt( dg::blas2::dot( temp0, w2d, temp0)/dg::blas2::dot( temp1, w2d, temp1));
    std::cout<< "Rel Error in Determinant is "<<error<<"\n";

    //compute error in determinant vs volume form
    dg::blas1::pointwiseDot( g_xx, g_yy, temp0);
    dg::blas1::pointwiseDot( g_xy, g_xy, temp1);
    dg::blas1::axpby( 1., temp0, -1., temp1, temp0);
    dg::blas1::transform( temp0, temp0, dg::SQRT<double>());
    dg::blas1::pointwiseDivide( ones, temp0, temp0);
    dg::blas1::transfer( temp0, X);
    err = nc_put_var_double( ncid, volID, periodify(X, g3d_periodic).data());
    dg::blas1::axpby( 1., temp0, -1., vol, temp0);
    error = sqrt(dg::blas2::dot( temp0, w2d, temp0)/dg::blas2::dot( vol, w2d, vol));
    std::cout << "Rel Consistency  of volume is "<<error<<"\n";

    //compare g^xx to volume form
    dg::blas1::transfer( g_xx, temp0);
    dg::blas1::pointwiseDivide( ones, temp0, temp0);
    dg::blas1::axpby( 1., temp0, -1., vol, temp0);
    error=sqrt(dg::blas2::dot( temp0, w2d, temp0))/sqrt( dg::blas2::dot(vol, w2d, vol));
    std::cout << "Rel Error of volume form is "<<error<<"\n";

    std::cout << "TEST VOLUME IS:\n";
    dg::CartesianGrid2d g2dC( gp.R_0 -1.2*gp.a, gp.R_0 + 1.2*gp.a, -2.0*gp.a*gp.elongation, 1.2*gp.a*gp.elongation, 1, 5e3, 1e4, dg::PER, dg::PER);
    gp.psipmax = 0., gp.psipmin = psi_0;
    dg::geo::Iris iris( psip.f(), gp.psipmin, gp.psipmax);
    dg::HVec vec  = dg::evaluate( iris, g2dC);
    dg::DVec cutter = dg::pullback( iris, g2d), cut_vol( cutter);
    dg::blas1::pointwiseDot(cutter, w2d, cut_vol);
    double volume = dg::blas1::dot( vol, cut_vol);
    dg::HVec g2d_weights = dg::create::volume( g2dC);
    double volumeRZP = dg::blas1::dot( vec, g2d_weights);
    std::cout << "volumeXYP is "<< volume<<std::endl;
    std::cout << "volumeRZP is "<< volumeRZP<<std::endl;
    std::cout << "relative difference in volume is "<<fabs(volumeRZP - volume)/volume<<std::endl;
    std::cout << "Note that the error might also come from the volume in RZP!\n";

    err = nc_close( ncid);
    return 0;
}<|MERGE_RESOLUTION|>--- conflicted
+++ resolved
@@ -70,10 +70,6 @@
     std::cout << "Type n, Nx, Ny, Nz (Nx must be divided by 4 and Ny by 10) \n";
     unsigned n, Nx, Ny, Nz;
     std::cin >> n>> Nx>>Ny>>Nz;
-<<<<<<< HEAD
-    Json::Reader reader;
-=======
->>>>>>> d61b0f18
     Json::Value js;
     if( argc==1)
     {
