
#include <iostream>
#include <cmath>

#include "tensor.h"
#include "weights.cuh"
#include "multiply.h"
#include "dg/backend/timer.cuh"

typedef thrust::device_vector<double> Vector;

int main()
{
    dg::Timer t;
    unsigned n, Nx, Ny, Nz;
    std::cout << "Type n, Nx, Ny and Nz\n";
    std::cin >> n >> Nx >> Ny >> Nz;
    dg::Grid3d grid( 0., 2.*M_PI, 0, 2.*M_PI, 0, 2.*M_PI, n, Nx, Ny, Nz);
    Vector w2d;
    dg::blas1::transfer( dg::create::weights(grid), w2d);
    dg::SparseTensor<Vector> g(3);
    g.idx(0,0) = 0, g.idx(0,1) = g.idx(1,0) = 1, g.idx(1,1) = 2;
<<<<<<< HEAD
    g.value(0) = g.value(1) = g.value(2) = w2d;
=======
    g.values()[0] = g.values()[1] = g.values()[2] = w2d;
>>>>>>> d61b0f18
    Vector v_x = dg::evaluate( dg::CONSTANT(2), grid), w_x(v_x), temp(v_x);
    Vector v_y = dg::evaluate( dg::CONSTANT(5), grid), w_y(v_y);
    double gbytes=(double)v_x.size()*sizeof(double)/1e9;
    int multi=20;
    t.tic();
    for( int i=0; i<multi; i++)
        dg::tensor::multiply2d( g, v_x, v_y, temp, v_y);
    t.toc();
    std::cout<<"multiply_inplace(g,v_x,v_y,temp) took   "<<t.diff()/multi<<"s\t"<<gbytes*multi/t.diff()<<"GB/s\n";
    t.tic();
    for( int i=0; i<multi; i++)
        dg::tensor::multiply2d( g, v_x, v_y, w_x, v_y);
    t.toc();
    std::cout<<"multiply2d(g,v_x,v_y,w_x,w_y) took      "<<t.diff()/multi<<"s\t"<<gbytes*multi/t.diff()<<"GB/s\n";
    return 0;
}<|MERGE_RESOLUTION|>--- conflicted
+++ resolved
@@ -20,11 +20,7 @@
     dg::blas1::transfer( dg::create::weights(grid), w2d);
     dg::SparseTensor<Vector> g(3);
     g.idx(0,0) = 0, g.idx(0,1) = g.idx(1,0) = 1, g.idx(1,1) = 2;
-<<<<<<< HEAD
-    g.value(0) = g.value(1) = g.value(2) = w2d;
-=======
     g.values()[0] = g.values()[1] = g.values()[2] = w2d;
->>>>>>> d61b0f18
     Vector v_x = dg::evaluate( dg::CONSTANT(2), grid), w_x(v_x), temp(v_x);
     Vector v_y = dg::evaluate( dg::CONSTANT(5), grid), w_y(v_y);
     double gbytes=(double)v_x.size()*sizeof(double)/1e9;
