--- conflicted
+++ resolved
@@ -39,11 +39,7 @@
     dg::SparseTensor<thrust::host_vector<double> > dense2d(3);
     dense2d.idx(0,0) = 0, dense2d.idx(0,1) = 1;
     dense2d.idx(1,0) = 1, dense2d.idx(1,1) = 2;
-<<<<<<< HEAD
-    dense2d.value(0) = eight; dense2d.value(1) = two; dense2d.value(2) = nine;
-=======
     dense2d.values()[0] = eight; dense2d.values()[1] = two; dense2d.values()[2] = nine;
->>>>>>> d61b0f18
     std::cout << "Dense 2d Tensor \n";
     if( !dense2d.isEmpty())print( dense2d);
     std::vector<thrust::host_vector<double> > values(4);
