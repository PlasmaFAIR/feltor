#pragma once

#include "cusp/transpose.h"
#include "dg/backend/memory.h"
#include "dg/blas.h"
#include "grid.h"
#include "weights.cuh"
#include "interpolation.cuh"

#include "base_geometry.h"


namespace dg
{

///@cond
namespace detail
{

/**
 * @brief Normalize the given weights and compute the abscissas of the grid
 *
 * @param g The grid to be refined
 * @param weights the unnormalized weights
 *
 * @return The abscissas of the new grid
 */
thrust::host_vector<double> normalize_weights_and_compute_abscissas( const Grid1d& g, thrust::host_vector<double>& weights)
{
    //normalize weights
    unsigned Nx_new = weights.size()/g.n();
    for( unsigned i=0;i<weights.size(); i++)
        weights[i] *= (double)g.N()/(double)Nx_new;

    thrust::host_vector<double> boundaries(Nx_new+1), abs(g.n()*Nx_new);
    boundaries[0] = g.x0();
    for( unsigned i=0; i<Nx_new; i++)
    {
        boundaries[i+1] = boundaries[i] + g.lx()/(double)Nx_new/weights[g.n()*i];
        for( unsigned j=0; j<g.n(); j++)
        {
            abs[i*g.n()+j] =  (boundaries[i+1]+boundaries[i])/2. +
                (boundaries[i+1]-boundaries[i])/2.*g.dlt().abscissas()[j];
        }
    }
    return abs;
}

}//namespace detail
///@endcond

///@addtogroup generators
///@{

/**
* @brief Abstract base class for 1d grid refinement that increases the number of grid cells of a fixed basis grid
*/
struct aRefinement1d
{
    /*! @brief Generate the grid transformation
     *
     * @param g_old The 1d grid to refine
     * @param weights A 1d vector of size N_new. These represent the Jacobian of the transformation \f[\frac{\partial \zeta}{\partial x} \f]. The new metric element has thus to be multiplied by weights^2 and the volume by 1/weights
     * @param abscissas A 1d vector of size N_new. These are the new abscissas \f$ x(\zeta) \f$ of the grid.
    */
    void generate( const Grid1d& g_old, thrust::host_vector<double>& weights, thrust::host_vector<double>& abscissas) const
    {
        weights.resize( N_new(g_old.N(), g_old.bcx()));
        abscissas.resize( N_new(g_old.N(), g_old.bcx()));
        do_generate(g_old,weights,abscissas);
    }
    /*! @brief the new number of cells
     * @param N_old the old number of cells
     * @param bcx the boundary condition of the grid
     */
    unsigned N_new( unsigned N_old, bc bcx) const
    {
        return do_N_new(N_old, bcx);
    }
    virtual aRefinement1d* clone()const=0;
    virtual ~aRefinement1d(){}
    protected:
    aRefinement1d(){}
    aRefinement1d(const aRefinement1d& src){}
    aRefinement1d& operator=(const aRefinement1d& src){
        return *this;
    }
    private:
    virtual void do_generate( const Grid1d& g, thrust::host_vector<double>& weights, thrust::host_vector<double>& abscissas) const =0;
    virtual unsigned do_N_new( unsigned N_old, bc bcx) const =0;
};

/**
* @brief No refinement
*/
struct IdentityRefinement : public aRefinement1d
{
    IdentityRefinement* clone()const{return new IdentityRefinement();}
    private:
    virtual void do_generate( const Grid1d& g, thrust::host_vector<double>& weights, thrust::host_vector<double>& abscissas) const {
        weights=dg::create::weights(g);
        abscissas=dg::create::abscissas(g);
    }
    virtual unsigned do_N_new( unsigned N_old, bc bcx) const {
        return N_old;
    }
};

/**
 * @brief Linear refinement consists of multiplying every cell in the grid by a factor
 */
struct LinearRefinement : public aRefinement1d
{
    /**
     * @brief Refine every cell in the grid by an integer number of new cells
     * @param multiple multiply every cell
     */
    LinearRefinement( unsigned multiple): m_(multiple){
        assert( multiple>= 1);
    }
    LinearRefinement* clone()const{return new LinearRefinement(*this);}
    private:
    unsigned m_;
    virtual void do_generate( const Grid1d& g, thrust::host_vector<double>& weights, thrust::host_vector<double>& abscissas) const
    {
        thrust::host_vector< double> left( g.n()*g.N()*m_, 1);
        for( unsigned k=0; k<left.size(); k++)
            left[k] = (double)m_;
        weights = left;
        abscissas = dg::detail::normalize_weights_and_compute_abscissas( g, weights);
    }
    virtual unsigned do_N_new( unsigned N_old, bc bcx) const {
        return N_old*m_;
    }
};

/**
 * @brief Equidistant cell refinement around a given node
 */
struct EquidistRefinement : public aRefinement1d
{
    /**
     * @brief Divide a number of cells left and right of a node into an equidistant number of new cells
     *
     * There will be 2*howmany refined cells (each containing 1+add_x equidistant cells) at the end except if a
     * corner node is given and the boundary condition is not periodic.
     * @param add_x number of additional cells in the cells around the node
     * @param node the node around which to refine. We count nodes from 0 (left corner) to N (right corner).
     * @param howmany  number of cells around a node to refine
     */
    EquidistRefinement( unsigned add_x, unsigned node, unsigned howmany=1): add_x_(add_x), node_(node), howm_(howmany){ }
    EquidistRefinement* clone()const{return new EquidistRefinement(*this);}
    private:
    unsigned add_x_, node_, howm_;
    virtual void do_generate( const Grid1d& g, thrust::host_vector<double>& weights, thrust::host_vector<double>& abscissas) const
    {
        if( add_x_ == 0 || howm_ == 0)
        {
            thrust::host_vector<double> w_( g.size(), 1);
            abscissas = dg::create::abscissas(g);
            weights = w_;
            return;
        }
        weights = equidist_ref( add_x_, node_, g.n(), g.N(), g.bcx(), howm_);
        abscissas = detail::normalize_weights_and_compute_abscissas( g, weights);
    }
    virtual unsigned do_N_new( unsigned N_old, bc bcx) const
    {
        if( bcx == dg::PER) return N_old + 2*add_x_*howm_;
        return N_old + add_x_*howm_;
    }
    thrust::host_vector<double> equidist_ref( unsigned add_x, unsigned node, unsigned n, unsigned N, dg::bc bcx, unsigned howmany) const
    {
        assert( howm_ <= N);
        assert( node_ <= N);
        if( node_ != 0 && node_ != N)
            assert( howm_ <= node_ && howm_ <= N-node_);
        if( add_x_ == 0 || howm_ == 0)
        {
            thrust::host_vector<double> w_( n*N, 1);
            return w_;
        }
        //there are add_x+1 finer cells per refined cell ...
        thrust::host_vector< double> left( n*N+n*add_x_*howm_, 1), right(left);
        for( unsigned i=0; i<(add_x_+1)*howm_; i++)//the original cell and the additional ones
            for( unsigned k=0; k<n; k++)
                left[i*n+k] = add_x_ + 1;
        //mirror left into right
        for( unsigned i=0; i<right.size(); i++)
            right[i] = left[ (left.size()-1)-i];
        thrust::host_vector< double> both( n*N+2*n*add_x_*howm_, 1);
        for( unsigned i=0; i<left.size(); i++)
            both[i] *= left[i];
        for( unsigned i=0; i<right.size(); i++)
            both[i+n*add_x_*howm_] *= right[i];
        if(      node_ == 0     && bcx != dg::PER) { return left; }
        else if( node_ == N && bcx != dg::PER) { return right; }
        else if((node_ == N || node_ == 0) && bcx == dg::PER) { return both; }
        else
        {
            thrust::host_vector<double> w_ = both;
            //now shift indices so that refinement is around node_s
            for( unsigned i=0; i<both.size(); i++)
                w_[((howm_*add_x_+node_)*n+i)%both.size()] = both[i];
            return w_;
        }
    }

};

/**
 * @brief The exponential refinement around a node
 */
struct ExponentialRefinement : public aRefinement1d
{
    /**
     * @brief Construct exponential refinement
     *
     * There will be two refined cells at the end except if a corner node is
     * given and the boundary condition is not periodic.
     * @param add_x number of additional cells in the cells node-1 and node. Every new additional cell divides the cell closest to the node in half.
     * @param node The cells node-1 and node will be refined. We count nodes from
     * 0 (left corner) to N (right corner).
     */
    ExponentialRefinement( unsigned add_x, unsigned node): add_x_(add_x), node_(node) {}
    ExponentialRefinement* clone()const{return new ExponentialRefinement(*this);}
    private:
    unsigned add_x_, node_;
    virtual void do_generate( const Grid1d& g, thrust::host_vector<double>& weights, thrust::host_vector<double>& abscissas) const
    {
        if( add_x_ == 0)
        {
            thrust::host_vector<double> w_( g.size(), 1);
            abscissas= dg::create::abscissas(g);
            weights = w_;
            return;
        }
        weights = exponential_ref( add_x_, node_, g.n(), g.N(), g.bcx());
        abscissas = detail::normalize_weights_and_compute_abscissas( g, weights);
    }
    virtual unsigned do_N_new( unsigned N_old, bc bcx) const
    {
        if( bcx == dg::PER) return N_old + 2*add_x_;
        return N_old + add_x_;
    }
    thrust::host_vector<double> exponential_ref( unsigned add_x, unsigned node, unsigned n, unsigned N, dg::bc bcx) const
    {
        if( add_x_ == 0)
        {
            thrust::host_vector<double> w_( n*N, 1);
            return w_;
        }
        assert( node_ <= N);
        //there are add_x_+1 finer cells per refined cell ...
        thrust::host_vector< double> left( n*N+n*add_x_, 1), right(left);
        for( unsigned k=0; k<n; k++)//the original cell and the additional ones
            left[k] = pow( 2, add_x_);
        for( unsigned i=0; i<add_x_; i++)
            for( unsigned k=0; k<n; k++)
                left[(i+1)*n+k] = pow( 2, add_x_-i);
        //mirror left into right
        for( unsigned i=0; i<right.size(); i++)
            right[i] = left[ (left.size()-1)-i];
        thrust::host_vector< double> both( n*N+2*n*add_x_, 1);
        for( unsigned i=0; i<left.size(); i++)
            both[i] *= left[i];
        for( unsigned i=0; i<right.size(); i++)
            both[i+n*add_x_] *= right[i];
        if(      node_ == 0     && bcx != dg::PER) { return left; }
        else if( node_ == N && bcx != dg::PER) { return right; }
        else if((node_ == N || node_ == 0) && bcx == dg::PER) { return both; }
        else
        {
            thrust::host_vector<double> w_ = both;
            //now shift indices so that refinement is around node_s
            for( unsigned i=0; i<both.size(); i++)
                w_[((add_x_+node_)*n+i)%both.size()] = both[i];
            return w_;
        }
    }
};

///@}

/**
 * @brief Refined Cartesian grid
 * @ingroup geometry
 */
struct CartesianRefinedGrid2d : public dg::aGeometry2d
{
    CartesianRefinedGrid2d( const aRefinement1d& refX, const aRefinement1d& refY, double x0, double x1, double y0, double y1,
            unsigned n, unsigned Nx, unsigned Ny, bc bcx = dg::PER, bc bcy = dg::PER) : dg::aGeometry2d( x0, x1, y0, y1, n, refX.N_new(Nx, bcx), refY.N_new(Ny,bcy), bcx, bcy), refX_(refX), refY_(refY), w_(2), a_(2)
    {
        construct_weights_and_abscissas(n,Nx,Ny);
    }

    CartesianRefinedGrid2d* clone()const{return new CartesianRefinedGrid2d(*this);}
    private:
    ClonePtr<aRefinement1d> refX_, refY_;
    std::vector<thrust::host_vector<double> > w_, a_;
    void construct_weights_and_abscissas(unsigned n, unsigned Nx, unsigned Ny)
    {
        Grid1d gx( x0(), x1(), n, Nx, bcx());
        Grid1d gy( y0(), y1(), n, Ny, bcy());
        thrust::host_vector<double> wx, ax, wy, ay;
        refX_.get().generate( gx, wx, ax);
        refY_.get().generate( gy, wy, ay);
        w_[0].resize(size()), w_[1].resize(size());
        a_[0].resize(size()), a_[1].resize(size());
        //now make product space
        for( unsigned i=0; i<wy.size(); i++)
            for( unsigned j=0; j<wx.size(); j++)
            {
                w_[0][i*wx.size()+j] = wx[j];
                w_[1][i*wx.size()+j] = wy[i];
                a_[0][i*wx.size()+j] = ax[j];
                a_[1][i*wx.size()+j] = ay[i];
            }
    }
    virtual void do_set(unsigned new_n, unsigned new_Nx, unsigned new_Ny){
        aTopology2d::do_set(new_n,refX_.get().N_new(new_Nx,bcx()),refY_.get().N_new(new_Ny, bcy()));
        construct_weights_and_abscissas(new_n,new_Nx,new_Ny);
    }
    virtual SparseTensor<thrust::host_vector<double> > do_compute_metric()const {
        SparseTensor<thrust::host_vector<double> > t(w_);
<<<<<<< HEAD
        dg::blas1::pointwiseDot( w_[0], w_[0], t.value(0));
        dg::blas1::pointwiseDot( w_[1], w_[1], t.value(1));
=======
        dg::blas1::pointwiseDot( w_[0], w_[0], t.values()[0]);
        dg::blas1::pointwiseDot( w_[1], w_[1], t.values()[1]);
>>>>>>> d61b0f18
        t.idx(0,0)=0, t.idx(1,1)=1;
        return t;
    }
    virtual SparseTensor<thrust::host_vector<double> > do_compute_jacobian()const {
        SparseTensor<thrust::host_vector<double> > t(w_);
        t.idx(0,0)=0, t.idx(1,1)=1;
        return t;
    }
    virtual std::vector<thrust::host_vector<double> > do_compute_map()const{
        return a_;
    }
};

/**
 * @brief Refined Cartesian grid
 * @ingroup geometry
 */
struct CartesianRefinedGrid3d : public dg::aGeometry3d
{
    CartesianRefinedGrid3d( const aRefinement1d& refX, const aRefinement1d& refY, aRefinement1d& refZ, double x0, double x1, double y0, double y1, double z0, double z1,
            unsigned n, unsigned Nx, unsigned Ny, unsigned Nz, bc bcx = dg::PER, bc bcy = dg::PER, bc bcz=dg::PER) : dg::aGeometry3d( x0, x1, y0, y1,z0,z1, n, refX.N_new(Nx, bcx), refY.N_new(Ny,bcy), refZ.N_new(Nz,bcz), bcx, bcy, bcz), refX_(refX), refY_(refY), refZ_(refZ), w_(3), a_(3)
    {
        construct_weights_and_abscissas(n, Nx, Ny,Nz);
    }

    CartesianRefinedGrid3d* clone()const{return new CartesianRefinedGrid3d(*this);}
    private:
    ClonePtr<aRefinement1d> refX_, refY_, refZ_;
    std::vector<thrust::host_vector<double> > w_, a_;
    void construct_weights_and_abscissas(unsigned n, unsigned Nx, unsigned Ny,unsigned Nz)
    {
        Grid1d gx( x0(), x1(), n, Nx, bcx());
        Grid1d gy( y0(), y1(), n, Ny, bcy());
        Grid1d gz( y0(), y1(), 1, Nz, bcz());
        thrust::host_vector<double> w[3], a[3];
        refX_.get().generate( gx, w[0], a[0]);
        refY_.get().generate( gy, w[1], a[1]);
        refZ_.get().generate( gz, w[2], a[2]);
        w_[0].resize(size()), w_[1].resize(size()), w_[2].resize(size());
        a_[0].resize(size()), a_[1].resize(size()), a_[2].resize(size());
        //now make product space
    for( unsigned s=0; s<w[2].size(); s++)
        for( unsigned i=0; i<w[1].size(); i++)
            for( unsigned j=0; j<w[0].size(); j++)
            {
                w_[0][(s*w[1].size()+i)*w[0].size()+j] = w[0][j];
                w_[1][(s*w[1].size()+i)*w[0].size()+j] = w[1][i];
                w_[2][(s*w[1].size()+i)*w[0].size()+j] = w[2][s];
                a_[0][(s*w[1].size()+i)*w[0].size()+j] = a[0][j];
                a_[1][(s*w[1].size()+i)*w[0].size()+j] = a[1][i];
                a_[2][(s*w[1].size()+i)*w[0].size()+j] = a[1][s];
            }
    }
    virtual void do_set(unsigned new_n, unsigned new_Nx, unsigned new_Ny, unsigned new_Nz){
        aTopology3d::do_set(new_n,refX_.get().N_new(new_Nx, bcx()),refY_.get().N_new(new_Ny,bcy()), refZ_.get().N_new(new_Nz,bcz()));
        construct_weights_and_abscissas(new_n, new_Nx, new_Ny, new_Nz);
    }
    virtual SparseTensor<thrust::host_vector<double> > do_compute_metric()const {
        SparseTensor<thrust::host_vector<double> > t(w_);
<<<<<<< HEAD
        dg::blas1::pointwiseDot( w_[0], w_[0], t.value(0));
        dg::blas1::pointwiseDot( w_[1], w_[1], t.value(1));
        dg::blas1::pointwiseDot( w_[2], w_[2], t.value(2));
=======
        dg::blas1::pointwiseDot( w_[0], w_[0], t.values()[0]);
        dg::blas1::pointwiseDot( w_[1], w_[1], t.values()[1]);
        dg::blas1::pointwiseDot( w_[2], w_[2], t.values()[2]);
>>>>>>> d61b0f18
        t.idx(0,0)=0, t.idx(1,1)=1, t.idx(2,2)=2;
        return t;
    }
    virtual SparseTensor<thrust::host_vector<double> > do_compute_jacobian()const {
        SparseTensor<thrust::host_vector<double> > t(w_);
        t.idx(0,0)=0, t.idx(1,1)=1, t.idx(2,2)=2;
        return t;
    }
    virtual std::vector<thrust::host_vector<double> > do_compute_map()const{
        return a_;
    }
};

}//namespace dg<|MERGE_RESOLUTION|>--- conflicted
+++ resolved
@@ -323,13 +323,8 @@
     }
     virtual SparseTensor<thrust::host_vector<double> > do_compute_metric()const {
         SparseTensor<thrust::host_vector<double> > t(w_);
-<<<<<<< HEAD
-        dg::blas1::pointwiseDot( w_[0], w_[0], t.value(0));
-        dg::blas1::pointwiseDot( w_[1], w_[1], t.value(1));
-=======
         dg::blas1::pointwiseDot( w_[0], w_[0], t.values()[0]);
         dg::blas1::pointwiseDot( w_[1], w_[1], t.values()[1]);
->>>>>>> d61b0f18
         t.idx(0,0)=0, t.idx(1,1)=1;
         return t;
     }
@@ -389,15 +384,9 @@
     }
     virtual SparseTensor<thrust::host_vector<double> > do_compute_metric()const {
         SparseTensor<thrust::host_vector<double> > t(w_);
-<<<<<<< HEAD
-        dg::blas1::pointwiseDot( w_[0], w_[0], t.value(0));
-        dg::blas1::pointwiseDot( w_[1], w_[1], t.value(1));
-        dg::blas1::pointwiseDot( w_[2], w_[2], t.value(2));
-=======
         dg::blas1::pointwiseDot( w_[0], w_[0], t.values()[0]);
         dg::blas1::pointwiseDot( w_[1], w_[1], t.values()[1]);
         dg::blas1::pointwiseDot( w_[2], w_[2], t.values()[2]);
->>>>>>> d61b0f18
         t.idx(0,0)=0, t.idx(1,1)=1, t.idx(2,2)=2;
         return t;
     }
