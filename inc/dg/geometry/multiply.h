#pragma once

#include "operator.h"
#include "dg/functors.h"
#include "dg/blas1.h"
#include "tensor.h"

namespace dg
{
///@brief functions used in connection with the SparseElement and SparseTensor classes
namespace tensor
{

///@addtogroup geometry
///@{
/**
 * @brief calls sqrt transform function on value
 * @copydoc hide_container
 * @param mu if empty, stays empty, else contains sqrt of input
 */
template<class container>
void sqrt( SparseElement<container>& mu){
    if( mu.isSet())
        dg::blas1::transform( mu.value(), mu.value(), dg::SQRT<double>());
}

/**
 * @brief calls invert transform function on value
 * @copydoc hide_container
 * @param mu if empty, stays empty, else contains inverse of input
 */
template<class container>
void invert(SparseElement<container>& mu){
    if(mu.isSet())
        dg::blas1::transform( mu.value(), mu.value(), dg::INVERT<double>());
}

/**
 * @brief Scale tensor with a container
 *
 * Computes \f$ t^{ij} = \mu t^{ij}\f$
 * @copydoc hide_container
 * @param t input (contains result on output)
 * @param mu all elements in t are scaled with mu
 */
template<class container>
void scal( SparseTensor<container>& t, const container& mu)
{
    unsigned size=t.values().size();
    for( unsigned i=0; i<size; i++)
        dg::blas1::pointwiseDot( mu, t.values()[i], t.values()[i]);
    if(!t.isSet(0,0)|| !t.isSet(1,1) || !t.isSet(2,2))
    {
        t.values().resize(size+1);
        t.values()[size] = mu;
    }
    for( unsigned i=0; i<3; i++)
    {
        if(!t.isSet(i,i) )
            t.idx(i,i)=size;
    }
}

/**
 * @brief Scale tensor with a form
 *
 * Computes \f$ t^{ij} = \mu t^{ij}\f$
 * @copydoc hide_container
 * @param t input (contains result on output)
 * @param mu if \c mu.isEmpty() then nothing happens, else all elements in t are scaled with its value
 */
template<class container>
void scal( SparseTensor<container>& t, const SparseElement<container>& mu)
{
    if(!mu.isSet()) return;
    else scal(t,mu.value());
}

/**
 * @brief Multiply container with form
 *
 * @copydoc hide_container
 * @param mu if \c mu.isEmpty() then \c out=in, else the input is pointwise multiplied with the value in \c mu
 * @param in input vector
 * @param out output vector (may alias \c in)
 */
template<class container>
void pointwiseDot( const SparseElement<container>& mu, const container& in, container& out)
{
    if(mu.isSet())
        dg::blas1::pointwiseDot(mu.value(), in,out);
    else
        out=in;
}
/**
 * @brief Multiply container with form
 *
 * @copydoc hide_container
 * @param in input vector
 * @param mu if mu.isEmpty() then out=in, else the input is pointwise multiplied with the value in mu
 * @param out output vector (may alias in)
 */
template<class container>
void pointwiseDot( const container& in, const SparseElement<container>& mu, container& out)
{
    pointwiseDot( mu, in, out);
}

/**
 * @brief Divide container with form
 *
 * @copydoc hide_container
 * @param in input vector
 * @param mu if mu.isEmpty() then out=in, else the input is pointwise divided with the value in mu
 * @param out output vector (may alias in)
 */
template<class container>
void pointwiseDivide( const container& in, const SparseElement<container>& mu, container& out)
{
    if(mu.isSet())
        dg::blas1::pointwiseDivide(in, mu.value(),out);
    else
        out=in;
}

///@cond
namespace detail
{
//multiply_add given containers with given tensor indices
//i0 must be the diagonal index, out0 may alias in0 but not in1
template<class container>
void multiply2d_helper( const SparseTensor<container>& t, const container& in0, const container& in1, container& out0, int i0[2], int i1[2])
{
    if( t.isSet(i0[0],i0[1]) && t.isSet(i1[0],i1[1]) )
        dg::blas1::pointwiseDot( 1. , t.value(i0[0],i0[1]), in0, 1., t.value(i1[0], i1[1]), in1, 0., out0);
    else if( t.isSet(i0[0],i0[1]) && !t.isSet(i1[0],i1[1]) )
        dg::blas1::pointwiseDot( t.value(i0[0], i0[1]), in0, out0);
    else
    {
        out0=in0;
        if( t.isSet(i1[0], i1[1]))
            dg::blas1::pointwiseDot( 1.,  t.value(i1[0], i1[1]), in1, 1., out0);
    }
}
}//namespace detail
///@endcond
/**
 * @brief Multiply a tensor with a vector in 2d
 *
 * Compute \f$ w^i = t^{ij}v_j\f$ for \f$ i,j\in \{1,2\}\f$ in the first two dimensions (ignores the 3rd dimension in t)
 * @copydoc hide_container
 * @param t input Tensor
 * @param in0 (input) first component    (restricted)
 * @param in1 (input) second component   (may alias out1)
 * @param out0 (output) first component  (restricted)
 * @param out1 (output) second component (may alias in1)
 * @attention aliasing only allowed between out1 and in1
<<<<<<< HEAD
 * @note Currently required memops:
         - 10(9) reads + 2 writes if all values in t are set; (-1 read if alias is used)
         - 6(5)  reads + 2 writes if t is diagonal; (-1 read if alias is used)
         - 4  reads + 2 writes if t is empty and no alias
         - 2  reads + 1 writes (= 1 copy) if t is empty and out1 aliases in1
=======
 * @note Currently requires:
         - 10 memops if all values in t are set;
         - 6  memops if t is diagonal;
         - 4  memops if t is empty
         - (-1 memop if alias is used)
>>>>>>> d61b0f18
 */
template<class container>
void multiply2d( const SparseTensor<container>& t, const container& in0, const container& in1, container& out0, container& out1)
{
    int i0[2] = {0,0}, i1[2] = {0,1};
    int i3[2] = {1,1}, i2[2] = {1,0};
    //order is important because out1 may alias in1
    detail::multiply2d_helper( t, in0, in1, out0, i0, i1);
    detail::multiply2d_helper( t, in1, in0, out1, i3, i2);
    //needs to load a vector         10 times if every element is set (7 is the optimal algorithm for symmetric t)
    //(the ideal algorithm also only needs 70% of the time (tested on marconi))
}

/**
 * @brief Multiply a tensor with a vector in 2d
 *
 * Compute \f$ w^i = t^{ij}v_j\f$ for \f$ i,j\in \{1,2,3\}\f$
 * @copydoc hide_container
 * @param t input Tensor
 * @param in0 (input)  first component  (restricted)
 * @param in1 (input)  second component (restricted)
 * @param in2 (input)  third component  (may alias out2)
 * @param out0 (output)  first component  (restricted)
 * @param out1 (output)  second component  (restricted)
 * @param out2 (output)  third component (may alias in2)
 * @attention aliasing only allowed between out2 and in2
 */
template<class container>
void multiply3d( const SparseTensor<container>& t, const container& in0, const container& in1, const container& in2, container& out0, container& out1, container& out2)
{
    int i0[2] = {0,0}, i1[2] = {0,1};
    int i3[2] = {1,1}, i2[2] = {1,0};
    int i5[2] = {2,2}, i4[2] = {2,0};
    detail::multiply2d_helper( t, in0, in1, out0, i0, i1);
    if( t.isSet(0,2)) dg::blas1::pointwiseDot( 1., t.value(0,2), in2, 1., out0);
    detail::multiply2d_helper( t, in1, in0, out1, i3, i2);
    if( t.isSet(1,2)) dg::blas1::pointwiseDot( 1., t.value(1,2), in2, 1., out1);
    detail::multiply2d_helper( t, in2, in0, out2, i5, i4);
    if( t.isSet(2,1)) dg::blas1::pointwiseDot( 1., t.value(2,1), in1, 1., out2);
}

/**
* @brief Compute the determinant of a tensor
* @copydoc hide_container
* @param t the input tensor
* @return the determinant of t as a SparseElement (unset if t is empty)
*/
template<class container>
SparseElement<container> determinant( const SparseTensor<container>& t)
{
    if(t.isEmpty())  return SparseElement<container>();
    SparseTensor<container> d = dense(t);
    container det = d.value(0,0);
    std::vector<container> sub_det(3,det);
    dg::blas1::transform( det, det, dg::CONSTANT(0));
    //first compute the det of three submatrices
    dg::blas1::pointwiseDot( d.value(0,0), d.value(1,1), sub_det[2]);
    dg::blas1::pointwiseDot( -1., d.value(1,0), d.value(0,1), 1. ,sub_det[2]);

    dg::blas1::pointwiseDot( d.value(0,0), d.value(2,1), sub_det[1]);
    dg::blas1::pointwiseDot( -1., d.value(2,0), d.value(0,1), 1. ,sub_det[1]);

    dg::blas1::pointwiseDot( d.value(1,0), d.value(2,1), sub_det[0]);
    dg::blas1::pointwiseDot( -1., d.value(2,0), d.value(1,1), 1. ,sub_det[0]);

    //now multiply according to Laplace expansion
    dg::blas1::pointwiseDot( 1., d.value(0,2), sub_det[0], 1.,  det);
    dg::blas1::pointwiseDot(-1., d.value(1,2), sub_det[1], 1.,  det);
    dg::blas1::pointwiseDot( 1., d.value(2,2), sub_det[2], 1.,  det);

    return SparseElement<container>(det);
}

/**
 * @brief Compute the sqrt of the inverse determinant of a tensor
 *
 * This is a convenience function that is the same as
 * @code
    SparseElement<container> volume=determinant(t);
    invert(volume);
    sqrt(volume);
    @endcode
 * @copydoc hide_container
 * @param t the input tensor
 * @return the inverse square root of the determinant of t as a SparseElement (unset if t is empty)
 */
template<class container>
SparseElement<container> volume( const SparseTensor<container>& t)
{
    SparseElement<container> vol=determinant(t);
    invert(vol);
    sqrt(vol);
    return vol;

}


///@cond
//alias always allowed
template<class container>
void multiply2d( const CholeskyTensor<container>& ch, const container& in0, const container& in1, container& out0, container& out1)
{
    multiply2d(ch.upper(),     in0,  in1,  out0, out1);
    multiply2d(ch.diagonal(),  out0, out1, out0, out1);
    multiply2d(ch.lower(),     out0, out1, out0, out1);
}
template<class container>
void multiply3d( const CholeskyTensor<container>& ch, const container& in0, const container& in1, const container& in2, container& out0, container& out1, container& out2)
{
    multiply3d(ch.upper(),    in0,  in1, in2,  out0, out1, out2);
    multiply3d(ch.diagonal(), out0, out1,out2, out0, out1, out2);
    container temp(out1);
    multiply3d(ch.lower(),    out0, out1,out2, out0, temp, out2);
    temp.swap(out1);
}

template<class container>
SparseElement<container> determinant( const CholeskyTensor<container>& ch)
{
    SparseTensor<container> diag = dense(ch.diag() );
    SparseElement<container> det;
    if(diag.isEmpty()) return det;
    else det.value()=diag.value(0,0);
    dg::blas1::pointwiseDot( det.value(), diag.value(1,1), det.value());
    dg::blas1::pointwiseDot( det.value(), diag.value(2,2), det.value());
    return det;
}

template<class container>
void scal(const CholeskyTensor<container>& ch, const SparseElement<container>& e)
{
    const SparseTensor<container>& diag = ch.diag();
    if(!e.isSet()) return;
    unsigned size=diag.values().size();
    for( unsigned i=0; i<size; i++)
        dg::blas1::pointwiseDot( e.value(), diag.values()[i], diag.values()[i]);
    if(!diag.isSet(0,0)|| !diag.isSet(1,1) || !diag.isSet(2,2))
    {
        diag.values().resize(size+1);
        diag.values()[size] = e.value();
    }
    for( unsigned i=0; i<3; i++)
    {
        if(!diag.isSet(i,i) )
            diag.idx(i,i)=size;
    }
}
///@endcond

///@}

}//namespace tensor
}//namespace dg<|MERGE_RESOLUTION|>--- conflicted
+++ resolved
@@ -155,19 +155,11 @@
  * @param out0 (output) first component  (restricted)
  * @param out1 (output) second component (may alias in1)
  * @attention aliasing only allowed between out1 and in1
-<<<<<<< HEAD
  * @note Currently required memops:
          - 10(9) reads + 2 writes if all values in t are set; (-1 read if alias is used)
          - 6(5)  reads + 2 writes if t is diagonal; (-1 read if alias is used)
          - 4  reads + 2 writes if t is empty and no alias
          - 2  reads + 1 writes (= 1 copy) if t is empty and out1 aliases in1
-=======
- * @note Currently requires:
-         - 10 memops if all values in t are set;
-         - 6  memops if t is diagonal;
-         - 4  memops if t is empty
-         - (-1 memop if alias is used)
->>>>>>> d61b0f18
  */
 template<class container>
 void multiply2d( const SparseTensor<container>& t, const container& in0, const container& in1, container& out0, container& out1)
