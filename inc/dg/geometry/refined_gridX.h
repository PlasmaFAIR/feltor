--- conflicted
+++ resolved
@@ -22,15 +22,9 @@
      *
      * @param g_old The 1d grid to refine
      * @param weightsX A 2d vector of size nx_new()*ny_new(). These represent the Jacobian of the transformation \f[\frac{\partial \zeta}{\partial x} \f]. The new metric element has thus to be multiplied by weights^2 and the volume by 1/weights
-<<<<<<< HEAD
-     * @param weightsY A 2d vector of size nx_new()*ny_new(). These represent the Jacobian of the transformation \f[\frac{\partial \zeta}{\partial x} \f]. The new metric element has thus to be multiplied by weights^2 and the volume by 1/weights
-     * @param abscissasX A 2d vector of size nx_new()*ny_new(). These are the new abscissas \f$ x(\zeta) \f$ of the grid.
-     * @param abscissasY A 2d vector of size nx_new()*ny_new(). These are the new abscissas \f$ x(\zeta) \f$ of the grid.
-=======
      * @param weightsY A 2d vector of size nx_new()*ny_new(). These represent the Jacobian of the transformation \f[\frac{\partial \eta}{\partial y} \f]. The new metric element has thus to be multiplied by weights^2 and the volume by 1/weights
      * @param abscissasX A 2d vector of size nx_new()*ny_new(). These are the new abscissas \f$ x(\zeta) \f$ of the grid.
      * @param abscissasY A 2d vector of size nx_new()*ny_new(). These are the new abscissas \f$ y(\eta) \f$ of the grid.
->>>>>>> d61b0f18
     */
     void generate( const GridX2d& g_old, thrust::host_vector<double>& weightsX, thrust::host_vector<double>& weightsY, thrust::host_vector<double>& abscissasX, thrust::host_vector<double>& abscissasY) const
     {
@@ -252,13 +246,8 @@
     std::vector<thrust::host_vector<double> > w_,abs_;
     virtual SparseTensor<thrust::host_vector<double> > do_compute_metric()const {
         SparseTensor<thrust::host_vector<double> > t(w_);
-<<<<<<< HEAD
-        dg::blas1::pointwiseDot( w_[0], w_[0], t.value(0));
-        dg::blas1::pointwiseDot( w_[1], w_[1], t.value(1));
-=======
         dg::blas1::pointwiseDot( w_[0], w_[0], t.values()[0]);
         dg::blas1::pointwiseDot( w_[1], w_[1], t.values()[1]);
->>>>>>> d61b0f18
         t.idx(0,0)=0, t.idx(1,1)=1;
         return t;
     }
@@ -308,13 +297,8 @@
     std::vector<thrust::host_vector<double> > w_,abs_;
     virtual SparseTensor<thrust::host_vector<double> > do_compute_metric()const {
         SparseTensor<thrust::host_vector<double> > t(w_);
-<<<<<<< HEAD
-        dg::blas1::pointwiseDot( w_[0], w_[0], t.value(0));
-        dg::blas1::pointwiseDot( w_[1], w_[1], t.value(1));
-=======
         dg::blas1::pointwiseDot( w_[0], w_[0], t.values()[0]);
         dg::blas1::pointwiseDot( w_[1], w_[1], t.values()[1]);
->>>>>>> d61b0f18
         t.idx(0,0)=0, t.idx(1,1)=1;
         return t;
     }
