--- conflicted
+++ resolved
@@ -56,18 +56,11 @@
  * @note it is possible to transfer a ContainerType to a <tt> std::array<ContainerType, N> </tt>(all elements are initialized to ContainerType) but not a <tt> std::vector<ContainerType></tt> (since the desired size of the \c std::vector cannot be known)
 
  * For example
-<<<<<<< HEAD
-@code
-dg::DVec device = dg::tansfer<dg::DVec>( dg::evaluate(dg::one, grid));
-std::array<dg::DVec, 3> device_arr = dg::transfer<std::array<dg::DVec, 3>>( dg::evaluate( dg::one, grid));
-@endcode
-=======
  * @code
 dg::HVec host( 100, 1.);
 dg::DVec device = dg::tansfer<dg::DVec>( host );
 std::array<dg::DVec, 3> device_arr = dg::transfer<std::array<dg::DVec, 3>>( host );
  * @endcode
->>>>>>> 6dcdbdd5
  */
 template<class to_ContainerType, class from_ContainerType>
 inline to_ContainerType transfer( const from_ContainerType& src)
@@ -90,22 +83,13 @@
  * @note it is possible to transfer a ContainerType to a <tt> std::array<ContainerType, N> </tt>(all elements are initialized to ContainerType) but not a <tt> std::vector<ContainerType></tt> (since the desired size of the \c std::vector cannot be known)
  *
  * For example
-<<<<<<< HEAD
-@code
-dg::HVec host = dg::evaluate( dg::one, grid);
-=======
  * @code
 dg::HVec host( 100, 3);
->>>>>>> 6dcdbdd5
 dg::DVec device;
 dg::transfer( host, device); //device now equals host
 std::array<dg::DVec, 3> device_arr;
 dg::transfer( host, device_arr); //every element of device_arr now equals host
-<<<<<<< HEAD
-@endcode
-=======
  * @endcode
->>>>>>> 6dcdbdd5
 
  */
 template<class from_ContainerType, class to_ContainerType>
@@ -133,11 +117,7 @@
 For example
 @code
 dg::DVec two( 100,2), three(100,3);
-<<<<<<< HEAD
-double temp = dg::blas1::dot( two, three); //temp = 30 (5*(2*3))
-=======
 double temp = dg::blas1::dot( two, three); // temp = 30 (5*(2*3))
->>>>>>> 6dcdbdd5
 @endcode
  */
 template< class ContainerType1, class ContainerType2>
@@ -163,17 +143,12 @@
  * @param xs other arguments
  *
 @code
-<<<<<<< HEAD
 void routine( double x, double y, double& z){
    z = 7*x+y + z ;
 }
 dg::DVec two( 100,2), three(100,3), four(100,4);
 dg::blas1::subroutine( routine, two, three, four);
-//four[i] now has the value 21 (7*2+3+4)
-=======
-dg::DVec two( 100,2), three(100,3);
-dg::blas1::axpby( 2, two, 3., three); // three[i] = 13 (2*2+3*3)
->>>>>>> 6dcdbdd5
+// four[i] now has the value 21 (7*2+3+4)
 @endcode
 @note if you do not think that this function is plain magic you haven't looked at it
 long enough. This function can compute @b any trivial parallel expression for @b any
@@ -221,13 +196,8 @@
  * @param x ContainerType x
 
 @code
-<<<<<<< HEAD
 dg::DVec two( 100,2);
-dg::blas1::scal( two,  0.5 )); //result[i] = 1.
-=======
-dg::DVec two( 100,2), three(100,3), result(100);
-dg::blas1::axpby( 2, two, 3., three, result); // result[i] = 13 (2*2+3*3)
->>>>>>> 6dcdbdd5
+dg::blas1::scal( two,  0.5 )); // result[i] = 1.
 @endcode
  */
 template< class ContainerType>
@@ -248,14 +218,8 @@
  * @param x ContainerType x
 
 @code
-<<<<<<< HEAD
 dg::DVec two( 100,2);
-dg::blas1::plus( two,  2. )); //result[i] = 4.
-=======
-dg::DVec two(100,2), five(100,5), result(100, 12);
-dg::blas1::axpbypgz( 2.5, two, 2., five, -3.,result);
-// result[i] = -21 (2.5*2+2*5-3*12)
->>>>>>> 6dcdbdd5
+dg::blas1::plus( two,  2. )); // result[i] = 4.
 @endcode
  */
 template< class ContainerType>
@@ -269,7 +233,6 @@
 
 /*! @brief \f$ y = \alpha x + \beta y\f$
  *
-<<<<<<< HEAD
  * This routine computes \f[ y_i =  \alpha x_i + \beta y_i \f]
  * @copydoc hide_iterations
  * @copydoc hide_ContainerType
@@ -280,25 +243,7 @@
 
 @code
 dg::DVec two( 100,2), three(100,3);
-dg::blas1::axpby( 2, two, 3., three); //three[i] = 13 (2*2+3*3)
-=======
- * This routine elementwise evaluates \f[ f(y_i, g(x_{i})) \f]
- * This is strictly speaking not a BLAS routine since f and g can be a nonlinear functions.
- * @copydoc hide_container
- * @tparam BinarySubroutine Functor with signature: \c void \c operator()( value_type&, value_type) i.e. it writes into the first and reads from its second argument
- * @tparam UnaryOp Functor with signature: \c value_type \c operator()( value_type)
- * @param y contains result
- * @param f The subroutine
- * @param g unary operator
- * @param x input
- * @note the Functors must be callable on the device in use. In particular, with CUDA their signatures must contain the \__device__ specifier (s.a. \ref DG_DEVICE)
- * @note all aliases allowed
-
-@code
-dg::HVec pi(20, M_PI), result(20, 0);
-dg::blas1::evaluate( result, dg::equals(), cos, pi);
-// result[i] =  -1. (cos(M_PI))
->>>>>>> 6dcdbdd5
+dg::blas1::axpby( 2, two, 3., three); // three[i] = 13 (2*2+3*3)
 @endcode
  */
 template< class ContainerType, class ContainerType1>
@@ -315,7 +260,6 @@
 
 /*! @brief \f$ z = \alpha x + \beta y + \gamma z\f$
  *
-<<<<<<< HEAD
  * This routine computes \f[ z_i =  \alpha x_i + \beta y_i + \gamma z_i \f]
  * @copydoc hide_iterations
  * @copydoc hide_ContainerType
@@ -329,29 +273,7 @@
 @code
 dg::DVec two(100,2), five(100,5), result(100, 12);
 dg::blas1::axpbypgz( 2.5, two, 2., five, -3.,result);
-//result[i] = -21 (2.5*2+2*5-3*12)
-=======
- * This routine elementwise evaluates \f[ f(z_i , g(x_{i}, y_{i})) \f]
- * This is strictly speaking not a BLAS routine since f can be a nonlinear function.
- * @copydoc hide_container
- * @tparam BinarySubroutine Functor with signature: \c void \c operator()( value_type&, value_type) i.e. it writes into the first and reads from its second argument
- * @tparam BinaryOp Functor with signature: \c value_type \c operator()( value_type, value_type)
- * @param z contains result
- * @param f The subroutine
- * @param g unary operator
- * @param x input 1
- * @param y input 2
- * @note the Functor must be callable on the device in use. In particular, with CUDA its signature must contain the \__device__ specifier. (s.a. \ref DG_DEVICE)
- * @note all aliases allowed
-
-@code
-double function( double x, double y) {
-    return sin(x)*sin(y);
-}
-dg::HVec pi2(20, M_PI/2.), pi3( 20, 3*M_PI/2.), result(20, 0);
-dg::blas1::evaluate( result, dg::equals(), function, pi2, pi3);
-// result[i] =  -1. (sin(M_PI/2.)*sin(3*M_PI/2.))
->>>>>>> 6dcdbdd5
+// result[i] = -21 (2.5*2+2*5-3*12)
 @endcode
  */
 template< class ContainerType, class ContainerType1, class ContainerType2>
@@ -384,14 +306,8 @@
  * @param z ContainerType z contains solution on output
 
 @code
-<<<<<<< HEAD
 dg::DVec two( 100,2), three(100,3), result(100);
-dg::blas1::axpby( 2, two, 3., three, result); //result[i] = 13 (2*2+3*3)
-=======
-dg::DVec two( 100,2), result(100);
-dg::blas1::transform( two, result, dg::EXP<double>());
-// result[i] = 7.389056... (e^2)
->>>>>>> 6dcdbdd5
+dg::blas1::axpby( 2, two, 3., three, result); // result[i] = 13 (2*2+3*3)
 @endcode
  */
 template< class ContainerType, class ContainerType1, class ContainerType2>
@@ -417,15 +333,12 @@
  * @note all aliases allowed
  *
 @code
-<<<<<<< HEAD
-double function( double x, double y) {return sin(x)*sin(y);}
+double function( double x, double y) {
+    return sin(x)*sin(y);
+}
 dg::HVec pi2(20, M_PI/2.), pi3( 20, 3*M_PI/2.), result(20, 0);
 dg::blas1::evaluate( result, dg::equals(), function, pi2, pi3);
-//result[i] =  -1. (sin(M_PI/2.)*sin(3*M_PI/2.))
-=======
-dg::DVec two( 100,2);
-dg::blas1::scal( two,  0.5 )); // result[i] = 1.
->>>>>>> 6dcdbdd5
+// result[i] =  -1. (sin(M_PI/2.)*sin(3*M_PI/2.))
 @endcode
  */
 template< class ContainerType, class BinarySubroutine, class Functor, class ContainerType0, class ...ContainerTypes>
@@ -447,14 +360,9 @@
  * @note the Functor must be callable on the device in use. In particular, with CUDA its signature must contain the \__device__ specifier. (s.a. \ref DG_DEVICE)
 
 @code
-<<<<<<< HEAD
 dg::DVec two( 100,2), result(100);
 dg::blas1::transform( two, result, dg::EXP<double>());
-//result[i] = 7.389056... (e^2)
-=======
-dg::DVec two( 100,2);
-dg::blas1::plus( two,  2. )); // result[i] = 4.
->>>>>>> 6dcdbdd5
+// result[i] = 7.389056... (e^2)
 @endcode
  */
 template< class ContainerType, class ContainerType1, class UnaryOp>
@@ -474,11 +382,7 @@
 
 @code
 dg::DVec two( 100,2), three( 100,3), result(100);
-<<<<<<< HEAD
-dg::blas1::pointwiseDot( two,  three, result ); //result[i] = 6.
-=======
 dg::blas1::pointwiseDot( two,  three, result ); // result[i] = 6.
->>>>>>> 6dcdbdd5
 @endcode
 */
 template< class ContainerType, class ContainerType1, class ContainerType2>
@@ -503,11 +407,7 @@
 @code
 dg::DVec two( 100,2), three( 100,3), result(100,6);
 dg::blas1::pointwiseDot(2., two,  three, -4., result );
-<<<<<<< HEAD
-//result[i] = -12. (2*2*3-4*6)
-=======
 // result[i] = -12. (2*2*3-4*6)
->>>>>>> 6dcdbdd5
 @endcode
 */
 template< class ContainerType, class ContainerType1, class ContainerType2>
@@ -536,11 +436,7 @@
 @code
 dg::DVec two( 100,2), three( 100,3), four(100,4), result(100,6);
 dg::blas1::pointwiseDot(2., two,  three, four, -4., result );
-<<<<<<< HEAD
-//result[i] = 24. (2*2*3*4-4*6)
-=======
 // result[i] = 24. (2*2*3*4-4*6)
->>>>>>> 6dcdbdd5
 @endcode
 */
 template< class ContainerType, class ContainerType1, class ContainerType2, class ContainerType3>
@@ -566,11 +462,7 @@
 @code
 dg::DVec two( 100,2), three( 100,3), result(100);
 dg::blas1::pointwiseDivide( two,  three, result );
-<<<<<<< HEAD
-//result[i] = -0.666... (2/3)
-=======
 // result[i] = -0.666... (2/3)
->>>>>>> 6dcdbdd5
 @endcode
 */
 template< class ContainerType, class ContainerType1, class ContainerType2>
@@ -595,11 +487,7 @@
 @code
 dg::DVec two( 100,2), three( 100,3), result(100,1);
 dg::blas1::pointwiseDivide( 3, two,  three, 5, result );
-<<<<<<< HEAD
-//result[i] = 7 (3*2/3+5*1)
-=======
 // result[i] = 7 (3*2/3+5*1)
->>>>>>> 6dcdbdd5
 @endcode
 */
 template< class ContainerType, class ContainerType1, class ContainerType2>
@@ -631,11 +519,7 @@
 @code
 dg::DVec two(100,2), three(100,3), four(100,5), five(100,5), result(100,6);
 dg::blas1::pointwiseDot(2., two,  three, -4., four, five, 2., result );
-<<<<<<< HEAD
-//result[i] = -56.
-=======
 // result[i] = -56.
->>>>>>> 6dcdbdd5
 @endcode
 */
 template<class ContainerType, class ContainerType1, class ContainerType2, class ContainerType3, class ContainerType4>
