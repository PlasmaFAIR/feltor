--- conflicted
+++ resolved
@@ -188,11 +188,7 @@
     {
         laplaceM_.construct( g, bcx, bcy, dg::normed, dir, jfactor);
         dg::blas1::transfer( dg::evaluate( dg::one, g), temp1_);
-<<<<<<< HEAD
-	dg::blas1::transfer( dg::evaluate( dg::one, g), temp2_);
-=======
         dg::blas1::transfer( dg::evaluate( dg::one, g), temp2_);
->>>>>>> d61b0f18
         alpha_ = alpha;
     }
     ///@copydoc Helmholtz2::Helmholtz2(const Geometry&,double,direction,double)
@@ -200,11 +196,7 @@
     {
         laplaceM_.construct( g, dg::normed, dir, jfactor);
         dg::blas1::transfer( dg::evaluate( dg::one, g), temp1_);
-<<<<<<< HEAD
-	dg::blas1::transfer( dg::evaluate( dg::one, g), temp2_);
-=======
         dg::blas1::transfer( dg::evaluate( dg::one, g), temp2_);
->>>>>>> d61b0f18
         alpha_ = alpha;
     }
     /**
