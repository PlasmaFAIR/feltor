--- conflicted
+++ resolved
@@ -9,13 +9,7 @@
 
 #include "backend/timer.h"
 #include "helmholtz.h"
-<<<<<<< HEAD
-#include "dg/algorithm.h"
-#include "cg.h"
-=======
-
 #include "pcg.h"
->>>>>>> 90f0c66e
 
 
 
@@ -68,13 +62,8 @@
     
 
 
-<<<<<<< HEAD
-    dg::CG< dg::DVec > cg(x, x.size());
-    dg::blas2::symv( w2d, rho, rho);
-=======
     dg::PCG< dg::DVec > pcg(x, x.size());
     dg::Timer t;
->>>>>>> 90f0c66e
     t.tic();
     unsigned number = pcg.solve( gamma1, x, rho, 1., w2d, eps);
     t.toc();
