#pragma once


#include <exception>


/*!@file 
 *
 * Error class to thow. Derived from std::exception
 */
namespace dg
{

/**
 * @brief Class you might want to throw in case of a non convergence
 *
 * @ingroup utilities
 */
struct Fail : public std::exception
{

    /**
     * @brief Construct from error limit
     *
     * @param eps error not reached
     */
    Fail( double eps): eps( eps) {}
    /**
     * @brief Return error limit
     *
     * @return eps
     */
    double epsilon() const { return eps;}
    /**
     * @brief What string
     *
     * @return string "Failed to converge"
     */
    char const* what() const throw(){ return "Failed to converge";}
  private:
    double eps;
};

/**
 * @brief Class you might want to throw in case something goes wrong
 *
 * @ingroup utilities
 */
struct Ooops : public std::exception
{

    /**
     * @brief Construct from error string
     *
     * @param c error string
     */
    Ooops( const char * c): c_( c) {}
    /**
     * @brief What string
     *
<<<<<<< HEAD
     * @return error string
=======
     * @return error string 
>>>>>>> 9801bc6c
     */
    char const* what() const throw(){ return c_;}
  private:
    const char* c_;
};

<<<<<<< HEAD

=======
>>>>>>> 9801bc6c
}//namespace dg<|MERGE_RESOLUTION|>--- conflicted
+++ resolved
@@ -58,19 +58,11 @@
     /**
      * @brief What string
      *
-<<<<<<< HEAD
      * @return error string
-=======
-     * @return error string 
->>>>>>> 9801bc6c
      */
     char const* what() const throw(){ return c_;}
   private:
     const char* c_;
 };
 
-<<<<<<< HEAD
-
-=======
->>>>>>> 9801bc6c
 }//namespace dg