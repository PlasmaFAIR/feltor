--- conflicted
+++ resolved
@@ -426,22 +426,7 @@
   private:
     double a_,b_;
 };
-<<<<<<< HEAD
-/**
- * @brief Functor smooth cutting, leaving the left side untouched
- * 
- * \f[ f(x,y) = 0.5*(1.-tanh(x-xb_))\f]
- */
-struct LHalf {
-        /**
-     * @brief Construct with xb
-     *
-     * @param xb cut boundary in units of lx
-     */
-    LHalf (double xb) : xb_(xb) {}
-            /**
-     * @brief Return linear polynomial in x 
-=======
+
 
 /**
  * @brief Functor for a left side step function using tanh
@@ -457,16 +442,12 @@
     LHalf(double xb) : xb_(xb) {}
     /**
      * @brief Return left side step function
->>>>>>> 5d7bf116
      *
      * @param x x - coordianate
      * @param y y - coordianate
      
-<<<<<<< HEAD
-     * @return  \f[ 0.5*(1.-tanh(x-xb_)); \f]
-=======
+
      * @return result
->>>>>>> 5d7bf116
      */
     double operator() (double x, double y)
     {
@@ -475,22 +456,7 @@
     private:
      double xb_;
 };
-<<<<<<< HEAD
-/**
- * @brief Functor smooth cutting, leaving the right side untouched
- * 
- * \f[ f(x,y) =0.5*(1.+tanh(x-xb_)); \f]
- */
-struct RHalf {
-        /**
-     * @brief Construct with xb
-     *
-     * @param xb cut boundary in units of lx
-     */
-    RHalf  (double xb) : xb_(xb)  {}
-        /**
-     * @brief Return linear polynomial in x 
-=======
+
 
 /**
  * @brief Functor for a right step function using tanh
@@ -506,16 +472,12 @@
     RHalf(double xb) : xb_(xb)  {}
     /**
      * @brief Return left side step function
->>>>>>> 5d7bf116
      *
      * @param x x - coordianate
      * @param y y - coordianate
      
-<<<<<<< HEAD
-     * @return  \f[ 0.5*(1.+tanh(x-xb_)); \f]
-=======
+
      * @return result
->>>>>>> 5d7bf116
      */
     double operator() (double x, double y)
     {
