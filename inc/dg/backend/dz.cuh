
<<<<<<< HEAD
=======

>>>>>>> 8f07778c
#pragma once
#include "grid.h"
#include "interpolation.cuh"
#include "typedefs.cuh"
#include "functions.h"
#include "../functors.h"
#include "../nullstelle.h"
#include "../runge_kutta.h"
namespace dg{
struct DefaultLimiter
{
double operator()(double x, double y)
{
return 1;
}
};
struct NoLimiter
{
double operator()(double x, double y)
{
return 0.;
}
};
template < class Field>
struct BoxIntegrator
{
    BoxIntegrator( Field field, const Grid2d<double>& g, double eps): field_(field), g_(g), coords_(3), coordsp_(3), eps_(eps) {}
    void set_coords( const thrust::host_vector<double>& coords){ coords_ = coords;}
    double operator()( double deltaPhi)
    {
    try{
      dg::integrateRK4( field_, coords_, coordsp_, deltaPhi, eps_);
    }
    catch( dg::NotANumber& exception) { return -1;}
    if (!(coordsp_[0] >= g_.x0() && coordsp_[0] <= g_.x1())) {
      return -1;
    }
    if (!(coordsp_[1] >= g_.y0() && coordsp_[1] <= g_.y1())) {
      return -1;
    }
    return +1;
    }
    private:
    Field field_;
    Grid2d<double> g_;
    thrust::host_vector<double> coords_, coordsp_;
    double eps_;
};
template < class Field>
struct BoxIntegrator
{
    BoxIntegrator( Field field, const Grid2d<double>& g, double eps): field_(field), g_(g), coords_(3), coordsp_(3), eps_(eps) {}
    void set_coords( const thrust::host_vector<double>& coords){ coords_ = coords;}
    double operator()( double deltaPhi)
    {
        try{
            dg::integrateRK4( field_, coords_, coordsp_, deltaPhi, eps_);
        }
        catch( dg::NotANumber& exception) { return -1;}
        if (!(coordsp_[0] >= g_.x0() && coordsp_[0] <= g_.x1())) {
            return -1;
        }
        if (!(coordsp_[1] >= g_.y0() && coordsp_[1] <= g_.y1())) {
            return -1;
        }
        return +1;
    }
    private:
    Field field_;
    Grid2d<double> g_;
    thrust::host_vector<double> coords_, coordsp_;
    double eps_;
};

template< class Field, class Grid>
void boxintegrator( Field& field, Grid& g_, const thrust::host_vector<double>& coords0, thrust::host_vector<double>& coords1, double& phi1, double eps, dg::bc globalbcz)
{
    dg::integrateRK4( field, coords0, coords1, phi1, eps); //+ integration
    if (    !(coords1[0] >= g_.x0() && coords1[0] <= g_.x1())
         || !(coords1[1] >= g_.y0() && coords1[1] <= g_.y1()))
    {
        if( globalbcz == dg::DIR)
        {
            BoxIntegrator<Field> boxy( field, g_, eps);
            boxy.set_coords( coords0); //nimm alte koordinaten
            if( phi1 > 0)
            {
                double dPhiMin = 0, dPhiMax = phi1;
                dg::bisection1d( boxy, dPhiMin, dPhiMax,eps); //suche 0 stelle
                phi1 = (dPhiMin+dPhiMax)/2.;
                dg::integrateRK4( field, coords0, coords1, dPhiMax, eps); //integriere bis über 0 stelle raus
            }
            else
            {
                double dPhiMin = phi1, dPhiMax = 0;
                dg::bisection1d( boxy, dPhiMin, dPhiMax,eps);
                phi1 = (dPhiMin+dPhiMax)/2.;
                dg::integrateRK4( field, coords0, coords1, dPhiMin, eps);
            }
            if (coords1[0] <= g_.x0()) { coords1[0]=g_.x0();}
            if (coords1[0] >= g_.x1()) { coords1[0]=g_.x1();}
            if (coords1[1] <= g_.y0()) { coords1[1]=g_.y0();}
            if (coords1[1] >= g_.y1()) { coords1[1]=g_.y1();}
        }
        else if (globalbcz == dg::NEU )
        {
             coords1[0] = coords0[0]; coords1[1] = coords0[1];  
        }
        else if (globalbcz == DIR_NEU )std::cerr << "DIR_NEU NOT IMPLEMENTED "<<std::endl;
        else if (globalbcz == NEU_DIR )std::cerr << "NEU_DIR NOT IMPLEMENTED "<<std::endl;
        else if (globalbcz == dg::PER )std::cerr << "PER NOT IMPLEMENTED "<<std::endl;
    }
}
////////////////////////////////////DZCLASS////////////////////////////////////////////
/**
* @brief Class for the evaluation of a parallel derivative
*
* @ingroup dz
* @tparam Matrix The matrix class of the interpolation matrix
* @tparam container The container-class to on which the interpolation matrix operates on (does not need to be dg::HVec)
*/
template< class Matrix = dg::DMatrix, class container=thrust::device_vector<double> >
struct DZ
{
<<<<<<< HEAD
  /**
  * @brief Construct from a field and a grid
  *
  * @tparam Field The Fieldlines to be integrated: Has to provide void operator()( const std::vector<dg::HVec>&, std::vector<dg::HVec>&) where the first index is R, the second Z and the last s (the length of the field line)
  * @tparam Limiter Class that can be evaluated on a 2d grid, returns 1 if there
  is a limiter and 0 if there isn't
  * @param field The field to integrate
  * @param grid The grid on which to operate
  * @param eps Desired accuracy of runge kutta
  * @param limit Instance of the limiter class (Default is a limiter everywhere)
  * @note If there is a limiter, the boundary condition is set by the bcz variable from the grid and can be changed by the set_boundaries function. If there is no limiter the boundary condition is periodic.
  */
  template <class Field, class Limiter>
  DZ(Field field, const dg::Grid3d<double>& grid, double eps = 1e-4, Limiter limit = DefaultLimiter()):
  g_(grid), bcz_(grid.bcz())
  {
    dg::Grid2d<double> g2d( g_.x0(), g_.x1(), g_.y0(), g_.y1(), g_.n(), g_.Nx(), g_.Ny());
    unsigned size = g2d.size();
    limiter = dg::evaluate( limit, g2d);
    left_ = dg::evaluate( zero, g2d);
    right_ = left_;
    //Resize vectors to 2D grid size
    hz.resize( size); hp.resize( size); hm.resize( size);
    ghostM.resize( size); ghostP.resize( size);
    tempM.resize( size); temp0.resize( size); tempP.resize( size);
    std::vector<dg::HVec> y( 3, dg::evaluate( dg::coo1, g2d)), yp(y), ym(y);
    //Set starting points
    y[1] = dg::evaluate( dg::coo2, g2d);
    y[2] = dg::evaluate( dg::zero, g2d);
    thrust::host_vector<double> coords(3), coordsP(3), coordsM(3),coordsPt(3),coordsMt(3);
    for( unsigned i=0; i<size; i++)
    {
        //assumes that perp boundary condition is constant on the entire 3d box surface
        coords[0] = y[0][i], coords[1] = y[1][i], coords[2] = y[2][i];
        dg::integrateRK4( field, coords, coordsP, g_.hz(), eps); //+ integration
        dg::integrateRK4( field, coords, coordsM, -g_.hz(), eps); //- integration
   /*               if (( !(coordsP[0] >= g_.x0() && coordsP[0] <= g_.x1())
          || !(coordsP[1] >= g_.y0() && coordsP[1] <= g_.y1())) && ( !(coordsM[0] >= g_.x0() && coordsM[0] <= g_.x1())
          || !(coordsM[1] >= g_.y0() && coordsM[1] <= g_.y1())))
          {
          BoxIntegrator<Field> boxy( field, g2d, eps);
          boxy.set_coords( coords); //nimm alte koordinaten
          double dPhiMin = 0, dPhiMax = g_.hz();

          dg::bisection1d( boxy, dPhiMin, dPhiMax, eps); //suche 0 stelle
          dg::integrateRK4( field, coords, coordsP, dPhiMin, eps); 
          boxy.set_coords( coords);
          dPhiMin = -g_.hz(); dPhiMax = 0;
          dg::bisection1d( boxy, dPhiMin, dPhiMax, eps);
          dg::integrateRK4( field, coords, coordsM, dPhiMax, eps);
          coordsM[2] = 1e14*coordsP[2];
       */   
//     }
          if ( !(coordsP[0] >= g_.x0() && coordsP[0] <= g_.x1())
          || !(coordsP[1] >= g_.y0() && coordsP[1] <= g_.y1()))
          {

          BoxIntegrator<Field> boxy( field, g2d, eps);
          boxy.set_coords( coords); //nimm alte koordinaten
          double dPhiMin = 0, dPhiMax = g_.hz();
          dg::bisection1d( boxy, dPhiMin, dPhiMax, eps); //suche 0 stelle
          std::cout << dPhiMin << std::endl;
          dg::integrateRK4( field, coords, coordsPt, dPhiMin, eps); //integriere bis 0 stelle
//           dPhiMin*=dPhiMin/coordsPt[2];
          std::cout << dPhiMin << std::endl;
                      std::cout << coordsPt[2] << std::endl;

            dg::integrateRK4( field, coordsPt, coordsP, dPhiMin, eps); //integriere bis 0 stelle
                      std::cout << coordsP[2] << std::endl;

          }
          if ( !(coordsM[0] >= g_.x0() && coordsM[0] <= g_.x1())
          || !(coordsM[1] >= g_.y0() && coordsM[1] <= g_.y1()))
          {

          BoxIntegrator<Field> boxy( field, g2d, eps);
          boxy.set_coords( coords);
          double dPhiMin = -g_.hz(), dPhiMax = 0;
          dg::bisection1d( boxy, dPhiMin, dPhiMax, eps);
//           dPhiMax*=1.;
          dg::integrateRK4( field, coords, coordsMt, dPhiMax, eps);
// dPhiMax*=dPhiMax/coordsMt[2];  
dg::integrateRK4( field, coordsMt, coordsM, dPhiMax, eps);

         }

        yp[0][i] = coordsP[0], yp[1][i] = coordsP[1], yp[2][i] = coordsP[2];
      ym[0][i] = coordsM[0], ym[1][i] = coordsM[1], ym[2][i] = coordsM[2];
    }
    //dg::integrateRK4( field, y, ym, -g_.hz(), eps);
    cut( y, yp, g2d);
    cut( y, ym, g2d);
    plus = dg::create::interpolation( yp[0], yp[1], g2d);
    minus = dg::create::interpolation( ym[0], ym[1], g2d);
    dg::blas1::axpby( 1., (container)yp[2], 0, hp);
    dg::blas1::axpby( -1., (container)ym[2], 0, hm);
    dg::blas1::axpby( 1., hp, +1., hm, hz);
}
/**
* @brief Apply the derivative on a 3d vector
*
* @param f The vector to derive
* @param dzf contains result on output (write only)
*/
void operator()( const container& f, container& dzf);
/**
* @brief Set boundary conditions in the limiter region
*
* if Dirichlet boundaries are used the left value is the left function
value, if Neumann boundaries are used the left value is the left derivative value
* @param bcz boundary condition
* @param left left boundary value
* @param right right boundary value
*/
void set_boundaries( dg::bc bcz, double left, double right)
{
bcz_ = bcz;
const dg::Grid2d<double> g2d( g_.x0(), g_.x1(), g_.y0(), g_.y1(), g_.n(), g_.Nx(), g_.Ny());
left_ = dg::evaluate( dg::CONSTANT(left), g2d);
right_ = dg::evaluate( dg::CONSTANT(right),g2d);
}
/**
* @brief Set boundary conditions in the limiter region
*
* if Dirichlet boundaries are used the left value is the left function
value, if Neumann boundaries are used the left value is the left derivative value
* @param bcz boundary condition
* @param left left boundary value
* @param right right boundary value
*/
void set_boundaries( dg::bc bcz, const container& left, const container& right)
{
bcz_ = bcz;
left_ = left;
right_ = right;
}
/**
* @brief Set boundary conditions in the limiter region
*
* if Dirichlet boundaries are used the left value is the left function
value, if Neumann boundaries are used the left value is the left derivative value
* @param bcz boundary condition
* @param global 3D vector containing boundary values
* @param scal_left left scaling factor
* @param scal_right right scaling factor
*/
void set_boundaries( dg::bc bcz, const container& global, double scal_left, double scal_right)
{
unsigned size = g_.n()*g_.n()*g_.Nx()*g_.Ny();
cView left( global.cbegin(), global.cbegin() + size);
cView right( global.cbegin()+(g_.Nz()-1)*size, global.cbegin() + g_.Nz()*size);
View leftView( left_.begin(), left_.end());
View rightView( right_.begin(), right_.end());
cusp::copy( left, leftView);
cusp::copy( right, rightView);
dg::blas1::scal( left_, scal_left);
dg::blas1::scal( right_, scal_right);
bcz_ = bcz;
}
/**
* @brief Compute the second derivative using finite differences
*
* @param f input function
* @param dzzf output (write-only)
*/
void dzz( const container& f, container& dzzf);
/**
* @brief Evaluate a 2d functor and transform to all planes along the fieldlines
*
* Evaluates the given functor on a 2d plane and then follows fieldlines to
* get the values in the 3rd dimension. Uses the grid given in the constructor.
* @tparam BinaryOp Binary Functor
* @param f Functor to evaluate
* @param plane The number of the plane to start
*
* @return Returns an instance of container
*/
template< class BinaryOp>
container evaluate( BinaryOp f, unsigned plane=0);
/**
* @brief Evaluate a 2d functor and transform to all planes along the fieldlines
*
* Evaluates the given functor on a 2d plane and then follows fieldlines to
* get the values in the 3rd dimension. Uses the grid given in the constructor.
* The second functor is used to scale the values along the fieldlines.
* The fieldlines are assumed to be periodic.
* @tparam BinaryOp Binary Functor
* @tparam UnaryOp Unary Functor
* @param f Functor to evaluate in x-y
* @param g Functor to evaluate in z
* @param plane The number of the plane to start
* @param rounds The number of rounds to follow a fieldline
*
* @return Returns an instance of container
*/
template< class BinaryOp, class UnaryOp>
container evaluate( BinaryOp f, UnaryOp g, unsigned p0, unsigned rounds);
private:
typedef cusp::array1d_view< typename container::iterator> View;
typedef cusp::array1d_view< typename container::const_iterator> cView;
Matrix plus, minus; //interpolation matrices
container hz, hp,hm, tempP, temp0, tempM, ghostM, ghostP;
dg::Grid3d<double> g_;
dg::bc bcz_;
container left_, right_;
container limiter;
void cut( const std::vector<dg::HVec>& y, std::vector<dg::HVec>& yp, dg::Grid2d<double>& g);
};
=======
    /**
    * @brief Construct from a field and a grid
    *
    * @tparam Field The Fieldlines to be integrated: Has to provide void operator()( const std::vector<dg::HVec>&, std::vector<dg::HVec>&) where the first index is R, the second Z and the last s (the length of the field line)
    * @tparam Limiter Class that can be evaluated on a 2d grid, returns 1 if there
    is a limiter and 0 if there isn't
    * @param field The field to integrate
    * @param grid The grid on which to operate
    * @param eps Desired accuracy of runge kutta
    * @param limit Instance of the limiter class (Default is a limiter everywhere)
    * @param globalbcz Choose NEU or DIR. Defines BC in parallel on box
    * @note If there is a limiter, the boundary condition is set by the bcz variable from the grid and can be changed by the set_boundaries function. If there is no limiter the boundary condition is periodic.
    */
    template <class Field, class Limiter>
    DZ(Field field, const dg::Grid3d<double>& grid, double hz, double eps = 1e-4, Limiter limit = DefaultLimiter(), dg::bc globalbcz = dg::DIR);
    /**
    * @brief Apply the derivative on a 3d vector
    *
    * @param f The vector to derive
    * @param dzf contains result on output (write only)
    */
    void operator()( const container& f, container& dzf);
    //void dz2d( const container& f, container& dzf);
    //void dzz2d( const container& f, container& dzzf);
    /**
    * @brief Set boundary conditions in the limiter region
    *
    * if Dirichlet boundaries are used the left value is the left function
    value, if Neumann boundaries are used the left value is the left derivative value
    * @param bcz boundary condition
    * @param left left boundary value
    * @param right right boundary value
    */
    void set_boundaries( dg::bc bcz, double left, double right)
    {

        bcz_ = bcz;
        const dg::Grid2d<double> g2d( g_.x0(), g_.x1(), g_.y0(), g_.y1(), g_.n(), g_.Nx(), g_.Ny());
        left_ = dg::evaluate( dg::CONSTANT(left), g2d);
        right_ = dg::evaluate( dg::CONSTANT(right),g2d);
    }
    /**
     * @brief Set boundary conditions in the limiter region
     *
     * if Dirichlet boundaries are used the left value is the left function
     value, if Neumann boundaries are used the left value is the left derivative value
     * @param bcz boundary condition
     * @param left left boundary value
     * @param right right boundary value
    */
    void set_boundaries( dg::bc bcz, const container& left, const container& right)
    {
        bcz_ = bcz;
        left_ = left;
        right_ = right;
    }
    /**
     * @brief Set boundary conditions in the limiter region
     *
     * if Dirichlet boundaries are used the left value is the left function
     value, if Neumann boundaries are used the left value is the left derivative value
     * @param bcz boundary condition
     * @param global 3D vector containing boundary values
     * @param scal_left left scaling factor
     * @param scal_right right scaling factor
     */
    void set_boundaries( dg::bc bcz, const container& global, double scal_left, double scal_right);
    /**
     * @brief Compute the second derivative using finite differences
     *
     * @param f input function
     * @param dzzf output (write-only)
     */
    void dzz( const container& f, container& dzzf);
    /**
     * @brief Evaluate a 2d functor and transform to all planes along the fieldlines
     *
     * Evaluates the given functor on a 2d plane and then follows fieldlines to
     * get the values in the 3rd dimension. Uses the grid given in the constructor.
     * @tparam BinaryOp Binary Functor
     * @param f Functor to evaluate
     * @param plane The number of the plane to start
     *
     * @return Returns an instance of container
     */
    template< class BinaryOp>
    container evaluate( BinaryOp f, unsigned plane=0);
    /**
     * @brief Evaluate a 2d functor and transform to all planes along the fieldlines
     *
     * Evaluates the given functor on a 2d plane and then follows fieldlines to
     * get the values in the 3rd dimension. Uses the grid given in the constructor.
     * The second functor is used to scale the values along the fieldlines.
     * The fieldlines are assumed to be periodic.
     * @tparam BinaryOp Binary Functor
     * @tparam UnaryOp Unary Functor
     * @param f Functor to evaluate in x-y
     * @param g Functor to evaluate in z
     * @param plane The number of the plane to start
     * @param rounds The number of rounds to follow a fieldline
     *
     * @return Returns an instance of container
     */
    template< class BinaryOp, class UnaryOp>
    container evaluate( BinaryOp f, UnaryOp g, unsigned p0, unsigned rounds);
    template< class BinaryOp, class UnaryOp>
    container evaluateAvg( BinaryOp f, UnaryOp g, unsigned p0, unsigned rounds);
    void einsPlus( const container& n, container& npe);
    void einsMinus( const container& n, container& nme);
    private:
    typedef cusp::array1d_view< typename container::iterator> View;
    typedef cusp::array1d_view< typename container::const_iterator> cView;
    Matrix plus, minus; //interpolation matrices
    container hz, hp,hm, tempP, temp0, tempM, ghostM, ghostP;
    container hz_plane, hp_plane, hm_plane;
    dg::Grid3d<double> g_;
    dg::bc bcz_;
    container left_, right_;
    container limiter;
};

////////////////////////////////////DEFINITIONS////////////////////////////////////////
>>>>>>> 8f07778c
template<class M, class container>
template <class Field, class Limiter>
DZ<M,container>::DZ(Field field, const dg::Grid3d<double>& grid, double deltaPhi, double eps, Limiter limit, dg::bc globalbcz):
        hz( dg::evaluate( dg::zero, grid)), hp( hz), hm( hz), tempP( hz), temp0( hz), tempM( hz), 
        g_(grid), bcz_(grid.bcz())
{
<<<<<<< HEAD
assert( &f != &dzf);
unsigned size = g_.n()*g_.n()*g_.Nx()*g_.Ny();
View tempPV( tempP.begin(), tempP.end());
View tempMV( tempM.begin(), tempM.end());
View ghostPV( ghostP.begin(), ghostP.end());
View ghostMV( ghostM.begin(), ghostM.end());
for( unsigned i0=0; i0<g_.Nz(); i0++)
{
unsigned ip = (i0==g_.Nz()-1) ? 0:i0+1;
unsigned im = (i0==0) ? g_.Nz()-1:i0-1;
cView fp( f.cbegin() + ip*size, f.cbegin() + (ip+1)*size);
cView f0( f.cbegin() + i0*size, f.cbegin() + (i0+1)*size);
cView fm( f.cbegin() + im*size, f.cbegin() + (im+1)*size);
cusp::multiply( plus, fp, tempPV);
cusp::multiply( minus, fm, tempMV );
//make ghostcells
if( i0==0 && bcz_ != dg::PER)
{
//overwrite tempM
cusp::copy( f0, ghostMV);
if( bcz_ == dg::DIR || bcz_ == dg::DIR_NEU)
{
//dg::blas1::scal( ghostM, -1.);
dg::blas1::axpby( 2., left_, -1, ghostM);
//dg::blas1::transform( ghostM, ghostM, dg::PLUS<double>( 2.*left_));
}
if( bcz_ == dg::NEU || bcz_ == dg::NEU_DIR)
{
dg::blas1::pointwiseDot( left_, hm, ghostP);
dg::blas1::axpby( -1, ghostP, 1., ghostM);
}
dg::blas1::axpby( 1., ghostM, -1., tempM, ghostM);
dg::blas1::pointwiseDot( limiter, ghostM, ghostM);
dg::blas1::axpby( 1., ghostM, 1., tempM);
}
else if( i0==g_.Nz()-1 && bcz_ != dg::PER)
{
//overwrite tempP
cusp::copy( f0, ghostPV);
if( bcz_ == dg::DIR || bcz_ == dg::NEU_DIR)
{
//dg::blas1::scal( ghostP, -1.);
dg::blas1::axpby( 2., right_, -1, ghostP);
//dg::blas1::transform( ghostP, ghostP, dg::PLUS<double>( 2.*right_));
}
if( bcz_ == dg::NEU || bcz_ == dg::DIR_NEU)
{
dg::blas1::pointwiseDot( right_, hp, ghostM);
dg::blas1::axpby( 1., ghostM, 1., ghostP);
}
dg::blas1::axpby( 1., ghostP, -1., tempP, ghostP);
dg::blas1::pointwiseDot( limiter, ghostP, ghostP);
dg::blas1::axpby( 1., ghostP, 1., tempP);
}
dg::blas1::axpby( 1., tempP, -1., tempM);
thrust::transform( tempM.begin(), tempM.end(), hz.begin(), dzf.begin()+i0*size, thrust::divides<double>());
}
=======
    assert( deltaPhi == grid.hz() || grid.Nz() == 1);
    if( deltaPhi != grid.hz())
        std::cout << "Computing in 2D mode!\n";
    //Resize vectors to 2D grid size
    dg::Grid2d<double> g2d( g_.x0(), g_.x1(), g_.y0(), g_.y1(), g_.n(), g_.Nx(), g_.Ny());
    unsigned size = g2d.size();
    limiter = dg::evaluate( limit, g2d);
    right_ = left_ = dg::evaluate( zero, g2d);
    hz_plane.resize( size); hp_plane.resize( size); hm_plane.resize( size);
    ghostM.resize( size); ghostP.resize( size);
    //Set starting points
    std::vector<dg::HVec> y( 3, dg::evaluate( dg::coo1, g2d)), yp(y), ym(y);
    y[1] = dg::evaluate( dg::coo2, g2d);
    y[2] = dg::evaluate( dg::zero, g2d);
    thrust::host_vector<double> coords(3), coordsP(3), coordsM(3);
    //integrate field lines for all points
    for( unsigned i=0; i<size; i++)
    {
        coords[0] = y[0][i], coords[1] = y[1][i], coords[2] = y[2][i];

        double phi1 = deltaPhi;
        boxintegrator( field, g2d, coords, coordsP, phi1, eps, globalbcz);
        phi1 = -deltaPhi;
        boxintegrator( field, g2d, coords, coordsM, phi1, eps, globalbcz);
        yp[0][i] = coordsP[0], yp[1][i] = coordsP[1], yp[2][i] = coordsP[2];
        ym[0][i] = coordsM[0], ym[1][i] = coordsM[1], ym[2][i] = coordsM[2];
    }
    plus  = dg::create::interpolation( yp[0], yp[1], g2d, globalbcz);
    minus = dg::create::interpolation( ym[0], ym[1], g2d, globalbcz);
    //copy into h vectors
    for( unsigned i=0; i<grid.Nz(); i++)
    {
        thrust::copy( yp[2].begin(), yp[2].end(), hp.begin() + i*g2d.size());
        thrust::copy( ym[2].begin(), ym[2].end(), hm.begin() + i*g2d.size());
    }
    dg::blas1::scal( hm, -1.);
    dg::blas1::axpby(  1., hp, +1., hm, hz);

    dg::blas1::axpby(  1., (container)yp[2], 0, hp_plane);
    dg::blas1::axpby( -1., (container)ym[2], 0, hm_plane);
    dg::blas1::axpby(  1., hp_plane, +1., hm_plane, hz_plane);
}
template<class M, class container>
void DZ<M,container>::set_boundaries( dg::bc bcz, const container& global, double scal_left, double scal_right)
{
    unsigned size = g_.n()*g_.n()*g_.Nx()*g_.Ny();
    cView left( global.cbegin(), global.cbegin() + size);
    cView right( global.cbegin()+(g_.Nz()-1)*size, global.cbegin() + g_.Nz()*size);
    View leftView( left_.begin(), left_.end());
    View rightView( right_.begin(), right_.end());
    cusp::copy( left, leftView);
    cusp::copy( right, rightView);
    dg::blas1::scal( left_, scal_left);
    dg::blas1::scal( right_, scal_right);
    bcz_ = bcz;
}

template<class M, class container>
void DZ<M,container>::operator()( const container& f, container& dzf)
{
    assert( &f != &dzf);
    einsPlus( f, tempP);
    einsMinus( f, tempM);
    dg::blas1::axpby( 1., tempP, -1., tempM);
    dg::blas1::pointwiseDivide( tempM, hz, dzf);
>>>>>>> 8f07778c
}
template< class M, class container >
void DZ<M,container>::dzz( const container& f, container& dzzf)
{
<<<<<<< HEAD
assert( &f != &dzzf);
unsigned size = g_.n()*g_.n()*g_.Nx()*g_.Ny();
View tempPV( tempP.begin(), tempP.end());
View temp0V( temp0.begin(), temp0.end());
View tempMV( tempM.begin(), tempM.end());
for( unsigned i0=0; i0<g_.Nz(); i0++)
{
unsigned ip = (i0==g_.Nz()-1) ? 0:i0+1;
unsigned im = (i0==0) ? g_.Nz()-1:i0-1;
cView fp( f.cbegin() + ip*size, f.cbegin() + (ip+1)*size);
cView f0( f.cbegin() + i0*size, f.cbegin() + (i0+1)*size);
cView fm( f.cbegin() + im*size, f.cbegin() + (im+1)*size);
cusp::copy( f0, temp0V);
cusp::multiply( plus, fp, tempPV);
cusp::multiply( minus, fm, tempMV );
//make ghostcells
if( i0==0 && bcz_ != dg::PER)
{
if( bcz_ == dg::DIR || bcz_ == dg::DIR_NEU)
{
//dg::blas1::axpby( -1., temp0, 0., ghostM);
//dg::blas1::transform( ghostM, ghostM, dg::PLUS<double>( 2.*left_));
dg::blas1::axpby( 2., left_, -1, temp0, ghostM);
}
if( bcz_ == dg::NEU || bcz_ == dg::NEU_DIR)
{
dg::blas1::pointwiseDot( left_, hm, ghostP);
dg::blas1::axpby( -1, ghostP, 1., temp0, ghostM);
//dg::blas1::axpby( -left_, hm, 1., temp0, ghostM);
}
dg::blas1::axpby( 1., ghostM, -1., tempM, ghostM);
dg::blas1::pointwiseDot( limiter, ghostM, ghostM);
dg::blas1::axpby( 1., ghostM, 1., tempM);
}
else if( i0==g_.Nz()-1 && bcz_ != dg::PER)
{
if( bcz_ == dg::DIR || bcz_ == dg::NEU_DIR)
{
//dg::blas1::axpby( -1., temp0, 0., ghostP);
//dg::blas1::transform( ghostP, ghostP, dg::PLUS<double>( 2.*right_));
dg::blas1::axpby( 2., right_, -1, temp0, ghostP);
}
if( bcz_ == dg::NEU || bcz_ == dg::DIR_NEU)
{
dg::blas1::pointwiseDot( right_, hp, ghostM);
dg::blas1::axpby( -1, ghostM, 1., temp0, ghostP);
//dg::blas1::axpby( right_, hp, 1., temp0, ghostP);
}
dg::blas1::axpby( 1., ghostP, -1., tempP, ghostP);
dg::blas1::pointwiseDot( limiter, ghostP, ghostP);
dg::blas1::axpby( 1., ghostP, 1., tempP);
}
{
dg::blas1::pointwiseDivide( tempP, hp, tempP);
dg::blas1::pointwiseDivide( tempP, hz, tempP);
dg::blas1::pointwiseDivide( temp0, hp, temp0);
dg::blas1::pointwiseDivide( temp0, hm, temp0);
dg::blas1::pointwiseDivide( tempM, hm, tempM);
dg::blas1::pointwiseDivide( tempM, hz, tempM);
}
dg::blas1::axpby( 2., tempP, +2., tempM); //fp+fm
dg::blas1::axpby( -2., temp0, +1., tempM);
View dzzf0( dzzf.begin() + i0*size, dzzf.begin() + (i0+1)*size);
cusp::copy( tempMV, dzzf0);
}
}
template< class M, class V >
void DZ<M,V>::cut( const std::vector<dg::HVec>& y, std::vector<dg::HVec>& yp, dg::Grid2d<double>& g)
{
//implements "Neumann" boundaries for lines that cross the wall
for( unsigned i=0; i<g.size(); i++)
{
if (yp[0][i] < g.x0()) { yp[0][i] = y[0][i]; yp[1][i] = y[1][i]; }
else if (yp[0][i] > g.x1()) { yp[0][i] = y[0][i]; yp[1][i] = y[1][i]; }
else if (yp[1][i] < g.y0()) { yp[0][i] = y[0][i]; yp[1][i] = y[1][i]; }
else if (yp[1][i] > g.y1()) { yp[0][i] = y[0][i]; yp[1][i] = y[1][i]; }
else { }
}
}
=======
    assert( &f != &dzzf);
    einsPlus( f, tempP);
    einsMinus( f, tempM);
    dg::blas1::pointwiseDivide( tempP, hp, tempP);
    dg::blas1::pointwiseDivide( tempP, hz, tempP);
    dg::blas1::pointwiseDivide( f, hp, temp0);
    dg::blas1::pointwiseDivide( temp0, hm, temp0);
    dg::blas1::pointwiseDivide( tempM, hm, tempM);
    dg::blas1::pointwiseDivide( tempM, hz, tempM);
    dg::blas1::axpby(  2., tempP, +2., tempM); //fp+fm
    dg::blas1::axpby( -2., temp0, +1., tempM, dzzf); 
}

/*
template<class M, class container>
void DZ<M,container>::dz2d( const container& f, container& dzf)
{
    assert( &f != &dzf);
    View ghostPV( ghostP.begin(), ghostP.end());
    View ghostMV( ghostM.begin(), ghostM.end());
    cView fp( f.cbegin(), f.cend());
    cView fm( f.cbegin(), f.cend());

    cusp::multiply( plus, fp, ghostPV);
    cusp::multiply( minus, fm, ghostMV );
    dg::blas1::axpby( 1., ghostP, -1., ghostM);
    dg::blas1::pointwiseDivide( ghostM, hz_plane, dzf);
}
template< class M, class container >
void DZ<M,container>::dzz2d( const container& f, container& dzzf)
{
    assert( &f != &dzzf);

    View ghostPV( ghostP.begin(), ghostP.end());
    View ghostMV( ghostM.begin(), ghostM.end());
    cView fp( f.cbegin() , f.cend());
    cView fm( f.cbegin() , f.cend());

    cusp::multiply( plus, fp, ghostPV);
    cusp::multiply( minus, fm, ghostMV );
    dg::blas1::pointwiseDivide( ghostP, hp_plane, ghostP);
    dg::blas1::pointwiseDivide( ghostP, hz_plane, ghostP);
    dg::blas1::pointwiseDivide( f,      hp_plane, dzzf);
    dg::blas1::pointwiseDivide( dzzf,   hm_plane, dzzf);
    dg::blas1::pointwiseDivide( ghostM, hm_plane, ghostM);
    dg::blas1::pointwiseDivide( ghostM, hz_plane, ghostM);
    dg::blas1::axpby( 2., ghostP, +2., ghostM); //fp+fm
    dg::blas1::axpby( -2., dzzf, +1., ghostM, dzzf);
}
*/

>>>>>>> 8f07778c
template< class M, class container>
template< class BinaryOp>
container DZ<M,container>::evaluate( BinaryOp binary, unsigned p0)
{
<<<<<<< HEAD
assert( p0 < g_.Nz());
const dg::Grid2d<double> g2d( g_.x0(), g_.x1(), g_.y0(), g_.y1(), g_.n(), g_.Nx(), g_.Ny());
container vec2d = dg::evaluate( f, g2d);
View g0( vec2d.begin(), vec2d.end());
container vec3d( g_.size());
View f0( vec3d.begin() + p0*g2d.size(), vec3d.begin() + (p0+1)*g2d.size());
//copy 2d function into given plane and then follow fieldline in both directions
cusp::copy( g0, f0);
for( unsigned i0=p0+1; i0<g_.Nz(); i0++)
{
unsigned im = i0-1;
View fm( vec3d.begin() + im*g2d.size(), vec3d.begin() + (im+1)*g2d.size());
View f0( vec3d.begin() + i0*g2d.size(), vec3d.begin() + (i0+1)*g2d.size());
cusp::multiply( minus, fm, f0 );
}
for( int i0=p0-1; i0>=0; i0--)
{
unsigned ip = i0+1;
View fp( vec3d.begin() + ip*g2d.size(), vec3d.begin() + (ip+1)*g2d.size());
View f0( vec3d.begin() + i0*g2d.size(), vec3d.begin() + (i0+1)*g2d.size());
cusp::multiply( plus, fp, f0 );
}
return vec3d;
=======
    assert( p0 < g_.Nz() && g_.Nz() > 1);
    const dg::Grid2d<double> g2d( g_.x0(), g_.x1(), g_.y0(), g_.y1(), g_.n(), g_.Nx(), g_.Ny());
    container vec2d = dg::evaluate( binary, g2d);
    View g0( vec2d.begin(), vec2d.end());
    container vec3d( g_.size());
    View f0( vec3d.begin() + p0*g2d.size(), vec3d.begin() + (p0+1)*g2d.size());
    //copy 2d function into given plane and then follow fieldline in both directions
    cusp::copy( g0, f0);
    for( unsigned i0=p0+1; i0<g_.Nz(); i0++)
    {
        unsigned im = i0-1;
        View fm( vec3d.begin() + im*g2d.size(), vec3d.begin() + (im+1)*g2d.size());
        View f0( vec3d.begin() + i0*g2d.size(), vec3d.begin() + (i0+1)*g2d.size());
        cusp::multiply( minus, fm, f0 );
    }
    for( int i0=p0-1; i0>=0; i0--)
    {
        unsigned ip = i0+1;
        View fp( vec3d.begin() + ip*g2d.size(), vec3d.begin() + (ip+1)*g2d.size());
        View f0( vec3d.begin() + i0*g2d.size(), vec3d.begin() + (i0+1)*g2d.size());
        cusp::multiply( plus, fp, f0 );
    }
    return vec3d;
>>>>>>> 8f07778c
}
template< class M, class container>
template< class BinaryOp, class UnaryOp>
container DZ<M,container>::evaluate( BinaryOp binary, UnaryOp unary, unsigned p0, unsigned rounds)
{
<<<<<<< HEAD
container vec3d = evaluate( f, p0);
const dg::Grid2d<double> g2d( g_.x0(), g_.x1(), g_.y0(), g_.y1(), g_.n(), g_.Nx(), g_.Ny());
//scal
for( unsigned i=0; i<g_.Nz(); i++)
{
View f0( vec3d.begin() + i*g2d.size(), vec3d.begin() + (i+1)*g2d.size());
cusp::blas::scal(f0, g( g_.z0() + (double)(i+0.5)*g_.hz() ));
}
//make room for plus and minus continuation
std::vector<container > vec4dP( rounds, vec3d);
std::vector<container > vec4dM( rounds, vec3d);
//now follow field lines back and forth
for( unsigned k=1; k<rounds; k++)
{
for( unsigned i0=0; i0<g_.Nz(); i0++)
{
int im = i0==0?g_.Nz()-1:i0-1;
int k0 = k;
int km = i0==0?k-1:k;
View fm( vec4dP[km].begin() + im*g2d.size(), vec4dP[km].begin() + (im+1)*g2d.size());
View f0( vec4dP[k0].begin() + i0*g2d.size(), vec4dP[k0].begin() + (i0+1)*g2d.size());
cusp::multiply( minus, fm, f0 );
cusp::blas::scal( f0, g( g_.z0() + (double)(k*g_.Nz()+i0+0.5)*g_.hz() ) );
}
for( int i0=g_.Nz()-1; i0>=0; i0--)
{
int ip = i0==g_.Nz()-1?0:i0+1;
int k0 = k;
int km = i0==g_.Nz()-1?k-1:k;
View fp( vec4dM[km].begin() + ip*g2d.size(), vec4dM[km].begin() + (ip+1)*g2d.size());
View f0( vec4dM[k0].begin() + i0*g2d.size(), vec4dM[k0].begin() + (i0+1)*g2d.size());
cusp::multiply( plus, fp, f0 );
cusp::blas::scal( f0, g( g_.z0() - (double)(k*g_.Nz()-0.5-i0)*g_.hz() ) );
}
}
//sum up results
for( unsigned i=1; i<rounds; i++)
{
dg::blas1::axpby( 1., vec4dP[i], 1., vec3d);
dg::blas1::axpby( 1., vec4dM[i], 1., vec3d);
}
return vec3d;
}
}//namespace dg

=======
    assert( g_.Nz() > 1);
    container vec3d = evaluate( binary, p0);
    const dg::Grid2d<double> g2d( g_.x0(), g_.x1(), g_.y0(), g_.y1(), g_.n(), g_.Nx(), g_.Ny());
    //scal
    for( unsigned i=0; i<g_.Nz(); i++)
    {
        View f0( vec3d.begin() + i*g2d.size(), vec3d.begin() + (i+1)*g2d.size());
        cusp::blas::scal(f0, unary( g_.z0() + (double)(i+0.5)*g_.hz() ));
    }
    //make room for plus and minus continuation
    std::vector<container > vec4dP( rounds, vec3d);
    std::vector<container > vec4dM( rounds, vec3d);
    //now follow field lines back and forth
    for( unsigned k=1; k<rounds; k++)
    {
        for( unsigned i0=0; i0<g_.Nz(); i0++)
        {
        int im = i0==0?g_.Nz()-1:i0-1;
        int k0 = k;
        int km = i0==0?k-1:k;
        View fm( vec4dP[km].begin() + im*g2d.size(), vec4dP[km].begin() + (im+1)*g2d.size());
        View f0( vec4dP[k0].begin() + i0*g2d.size(), vec4dP[k0].begin() + (i0+1)*g2d.size());
        cusp::multiply( minus, fm, f0 );
        cusp::blas::scal( f0, unary( g_.z0() + (double)(k*g_.Nz()+i0+0.5)*g_.hz() ) );
        }
        for( int i0=g_.Nz()-1; i0>=0; i0--)
        {
        int ip = i0==g_.Nz()-1?0:i0+1;
        int k0 = k;
        int km = i0==g_.Nz()-1?k-1:k;
        View fp( vec4dM[km].begin() + ip*g2d.size(), vec4dM[km].begin() + (ip+1)*g2d.size());
        View f0( vec4dM[k0].begin() + i0*g2d.size(), vec4dM[k0].begin() + (i0+1)*g2d.size());
        cusp::multiply( plus, fp, f0 );
        cusp::blas::scal( f0, unary( g_.z0() - (double)(k*g_.Nz()-0.5-i0)*g_.hz() ) );
        }
    }
    //sum up results
    for( unsigned i=1; i<rounds; i++)
    {
        dg::blas1::axpby( 1., vec4dP[i], 1., vec3d);
        dg::blas1::axpby( 1., vec4dM[i], 1., vec3d);
    }
    return vec3d;
}

template< class M, class container>
template< class BinaryOp, class UnaryOp>
container DZ<M,container>::evaluateAvg( BinaryOp f, UnaryOp g, unsigned p0, unsigned rounds)
{
    assert( g_.Nz() > 1);
    container vec3d = evaluate( f, g, p0, rounds);
    container vec2d(g_.size()/g_.Nz());

    for (unsigned i = 0; i<g_.Nz(); i++)
    {
        container part( vec3d.begin() + i* (g_.size()/g_.Nz()), vec3d.begin()+(i+1)*(g_.size()/g_.Nz()));
        dg::blas1::axpby(1.0,part,1.0,vec2d);
    }
    dg::blas1::scal(vec2d,1./g_.Nz());
    return vec2d;
}

template< class M, class container>
void DZ<M, container>::einsPlus( const container& f, container& fpe)
{
    unsigned size = g_.n()*g_.n()*g_.Nx()*g_.Ny();
    View ghostPV( ghostP.begin(), ghostP.end());
    View ghostMV( ghostM.begin(), ghostM.end());
    cView rightV( right_.begin(), right_.end());
    for( unsigned i0=0; i0<g_.Nz(); i0++)
    {
        unsigned ip = (i0==g_.Nz()-1) ? 0:i0+1;

        cView fp( f.cbegin() + ip*size, f.cbegin() + (ip+1)*size);
        cView f0( f.cbegin() + i0*size, f.cbegin() + (i0+1)*size);
        View fP( fpe.begin() + i0*size, fpe.begin() + (i0+1)*size);
        cusp::multiply( plus, fp, fP);
        //make ghostcells i.e. modify fpe in the limiter region
        if( i0==g_.Nz()-1 && bcz_ != dg::PER)
        {
            if( bcz_ == dg::DIR || bcz_ == dg::NEU_DIR)
            {
                cusp::blas::axpby( rightV, f0, ghostPV, 2., -1.);
            }
            if( bcz_ == dg::NEU || bcz_ == dg::DIR_NEU)
            {
                thrust::transform( right_.begin(), right_.end(),  hp.begin(), ghostM.begin(), thrust::multiplies<double>());
                cusp::blas::axpby( ghostMV, f0, ghostPV, 1., 1.);
            }
            //interlay ghostcells with periodic cells: L*g + (1-L)*fpe
            cusp::blas::axpby( ghostPV, fP, ghostPV, 1., -1.);
            dg::blas1::pointwiseDot( limiter, ghostP, ghostP);
            cusp::blas::axpby(  ghostPV, fP, fP, 1.,1.);
        }
    }
}

template< class M, class container>
void DZ<M, container>::einsMinus( const container& f, container& fme)
{
    //note that thrust functions don't work on views
    unsigned size = g_.n()*g_.n()*g_.Nx()*g_.Ny();
    View ghostPV( ghostP.begin(), ghostP.end());
    View ghostMV( ghostM.begin(), ghostM.end());
    cView leftV( left_.begin(), left_.end());
    for( unsigned i0=0; i0<g_.Nz(); i0++)
    {
        unsigned im = (i0==0) ? g_.Nz()-1:i0-1;
        cView fm( f.cbegin() + im*size, f.cbegin() + (im+1)*size);
        cView f0( f.cbegin() + i0*size, f.cbegin() + (i0+1)*size);
        View fM( fme.begin() + i0*size, fme.begin() + (i0+1)*size);
        cusp::multiply( minus, fm, fM );
        //make ghostcells
        if( i0==0 && bcz_ != dg::PER)
        {
            if( bcz_ == dg::DIR || bcz_ == dg::DIR_NEU)
            {
                cusp::blas::axpby( leftV,  f0, ghostMV, 2., -1.);
            }
            if( bcz_ == dg::NEU || bcz_ == dg::NEU_DIR)
            {
                thrust::transform( left_.begin(), left_.end(),  hm.begin(), ghostP.begin(), thrust::multiplies<double>());
                cusp::blas::axpby( ghostPV, f0, ghostMV, -1., 1.);
            }
            //interlay ghostcells with periodic cells: L*g + (1-L)*fme
            cusp::blas::axpby( ghostMV, fM, ghostMV, 1., -1.);
            dg::blas1::pointwiseDot( limiter, ghostM, ghostM);
            cusp::blas::axpby( ghostMV, fM, fM, 1., 1.);

        }
    }
}
}//namespace dg


>>>>>>> 8f07778c
<|MERGE_RESOLUTION|>--- conflicted
+++ resolved
@@ -1,8 +1,3 @@
-
-<<<<<<< HEAD
-=======
-
->>>>>>> 8f07778c
 #pragma once
 #include "grid.h"
 #include "interpolation.cuh"
@@ -26,31 +21,7 @@
 return 0.;
 }
 };
-template < class Field>
-struct BoxIntegrator
-{
-    BoxIntegrator( Field field, const Grid2d<double>& g, double eps): field_(field), g_(g), coords_(3), coordsp_(3), eps_(eps) {}
-    void set_coords( const thrust::host_vector<double>& coords){ coords_ = coords;}
-    double operator()( double deltaPhi)
-    {
-    try{
-      dg::integrateRK4( field_, coords_, coordsp_, deltaPhi, eps_);
-    }
-    catch( dg::NotANumber& exception) { return -1;}
-    if (!(coordsp_[0] >= g_.x0() && coordsp_[0] <= g_.x1())) {
-      return -1;
-    }
-    if (!(coordsp_[1] >= g_.y0() && coordsp_[1] <= g_.y1())) {
-      return -1;
-    }
-    return +1;
-    }
-    private:
-    Field field_;
-    Grid2d<double> g_;
-    thrust::host_vector<double> coords_, coordsp_;
-    double eps_;
-};
+
 template < class Field>
 struct BoxIntegrator
 {
@@ -127,216 +98,7 @@
 template< class Matrix = dg::DMatrix, class container=thrust::device_vector<double> >
 struct DZ
 {
-<<<<<<< HEAD
-  /**
-  * @brief Construct from a field and a grid
-  *
-  * @tparam Field The Fieldlines to be integrated: Has to provide void operator()( const std::vector<dg::HVec>&, std::vector<dg::HVec>&) where the first index is R, the second Z and the last s (the length of the field line)
-  * @tparam Limiter Class that can be evaluated on a 2d grid, returns 1 if there
-  is a limiter and 0 if there isn't
-  * @param field The field to integrate
-  * @param grid The grid on which to operate
-  * @param eps Desired accuracy of runge kutta
-  * @param limit Instance of the limiter class (Default is a limiter everywhere)
-  * @note If there is a limiter, the boundary condition is set by the bcz variable from the grid and can be changed by the set_boundaries function. If there is no limiter the boundary condition is periodic.
-  */
-  template <class Field, class Limiter>
-  DZ(Field field, const dg::Grid3d<double>& grid, double eps = 1e-4, Limiter limit = DefaultLimiter()):
-  g_(grid), bcz_(grid.bcz())
-  {
-    dg::Grid2d<double> g2d( g_.x0(), g_.x1(), g_.y0(), g_.y1(), g_.n(), g_.Nx(), g_.Ny());
-    unsigned size = g2d.size();
-    limiter = dg::evaluate( limit, g2d);
-    left_ = dg::evaluate( zero, g2d);
-    right_ = left_;
-    //Resize vectors to 2D grid size
-    hz.resize( size); hp.resize( size); hm.resize( size);
-    ghostM.resize( size); ghostP.resize( size);
-    tempM.resize( size); temp0.resize( size); tempP.resize( size);
-    std::vector<dg::HVec> y( 3, dg::evaluate( dg::coo1, g2d)), yp(y), ym(y);
-    //Set starting points
-    y[1] = dg::evaluate( dg::coo2, g2d);
-    y[2] = dg::evaluate( dg::zero, g2d);
-    thrust::host_vector<double> coords(3), coordsP(3), coordsM(3),coordsPt(3),coordsMt(3);
-    for( unsigned i=0; i<size; i++)
-    {
-        //assumes that perp boundary condition is constant on the entire 3d box surface
-        coords[0] = y[0][i], coords[1] = y[1][i], coords[2] = y[2][i];
-        dg::integrateRK4( field, coords, coordsP, g_.hz(), eps); //+ integration
-        dg::integrateRK4( field, coords, coordsM, -g_.hz(), eps); //- integration
-   /*               if (( !(coordsP[0] >= g_.x0() && coordsP[0] <= g_.x1())
-          || !(coordsP[1] >= g_.y0() && coordsP[1] <= g_.y1())) && ( !(coordsM[0] >= g_.x0() && coordsM[0] <= g_.x1())
-          || !(coordsM[1] >= g_.y0() && coordsM[1] <= g_.y1())))
-          {
-          BoxIntegrator<Field> boxy( field, g2d, eps);
-          boxy.set_coords( coords); //nimm alte koordinaten
-          double dPhiMin = 0, dPhiMax = g_.hz();
-
-          dg::bisection1d( boxy, dPhiMin, dPhiMax, eps); //suche 0 stelle
-          dg::integrateRK4( field, coords, coordsP, dPhiMin, eps); 
-          boxy.set_coords( coords);
-          dPhiMin = -g_.hz(); dPhiMax = 0;
-          dg::bisection1d( boxy, dPhiMin, dPhiMax, eps);
-          dg::integrateRK4( field, coords, coordsM, dPhiMax, eps);
-          coordsM[2] = 1e14*coordsP[2];
-       */   
-//     }
-          if ( !(coordsP[0] >= g_.x0() && coordsP[0] <= g_.x1())
-          || !(coordsP[1] >= g_.y0() && coordsP[1] <= g_.y1()))
-          {
-
-          BoxIntegrator<Field> boxy( field, g2d, eps);
-          boxy.set_coords( coords); //nimm alte koordinaten
-          double dPhiMin = 0, dPhiMax = g_.hz();
-          dg::bisection1d( boxy, dPhiMin, dPhiMax, eps); //suche 0 stelle
-          std::cout << dPhiMin << std::endl;
-          dg::integrateRK4( field, coords, coordsPt, dPhiMin, eps); //integriere bis 0 stelle
-//           dPhiMin*=dPhiMin/coordsPt[2];
-          std::cout << dPhiMin << std::endl;
-                      std::cout << coordsPt[2] << std::endl;
-
-            dg::integrateRK4( field, coordsPt, coordsP, dPhiMin, eps); //integriere bis 0 stelle
-                      std::cout << coordsP[2] << std::endl;
-
-          }
-          if ( !(coordsM[0] >= g_.x0() && coordsM[0] <= g_.x1())
-          || !(coordsM[1] >= g_.y0() && coordsM[1] <= g_.y1()))
-          {
-
-          BoxIntegrator<Field> boxy( field, g2d, eps);
-          boxy.set_coords( coords);
-          double dPhiMin = -g_.hz(), dPhiMax = 0;
-          dg::bisection1d( boxy, dPhiMin, dPhiMax, eps);
-//           dPhiMax*=1.;
-          dg::integrateRK4( field, coords, coordsMt, dPhiMax, eps);
-// dPhiMax*=dPhiMax/coordsMt[2];  
-dg::integrateRK4( field, coordsMt, coordsM, dPhiMax, eps);
-
-         }
-
-        yp[0][i] = coordsP[0], yp[1][i] = coordsP[1], yp[2][i] = coordsP[2];
-      ym[0][i] = coordsM[0], ym[1][i] = coordsM[1], ym[2][i] = coordsM[2];
-    }
-    //dg::integrateRK4( field, y, ym, -g_.hz(), eps);
-    cut( y, yp, g2d);
-    cut( y, ym, g2d);
-    plus = dg::create::interpolation( yp[0], yp[1], g2d);
-    minus = dg::create::interpolation( ym[0], ym[1], g2d);
-    dg::blas1::axpby( 1., (container)yp[2], 0, hp);
-    dg::blas1::axpby( -1., (container)ym[2], 0, hm);
-    dg::blas1::axpby( 1., hp, +1., hm, hz);
-}
-/**
-* @brief Apply the derivative on a 3d vector
-*
-* @param f The vector to derive
-* @param dzf contains result on output (write only)
-*/
-void operator()( const container& f, container& dzf);
-/**
-* @brief Set boundary conditions in the limiter region
-*
-* if Dirichlet boundaries are used the left value is the left function
-value, if Neumann boundaries are used the left value is the left derivative value
-* @param bcz boundary condition
-* @param left left boundary value
-* @param right right boundary value
-*/
-void set_boundaries( dg::bc bcz, double left, double right)
-{
-bcz_ = bcz;
-const dg::Grid2d<double> g2d( g_.x0(), g_.x1(), g_.y0(), g_.y1(), g_.n(), g_.Nx(), g_.Ny());
-left_ = dg::evaluate( dg::CONSTANT(left), g2d);
-right_ = dg::evaluate( dg::CONSTANT(right),g2d);
-}
-/**
-* @brief Set boundary conditions in the limiter region
-*
-* if Dirichlet boundaries are used the left value is the left function
-value, if Neumann boundaries are used the left value is the left derivative value
-* @param bcz boundary condition
-* @param left left boundary value
-* @param right right boundary value
-*/
-void set_boundaries( dg::bc bcz, const container& left, const container& right)
-{
-bcz_ = bcz;
-left_ = left;
-right_ = right;
-}
-/**
-* @brief Set boundary conditions in the limiter region
-*
-* if Dirichlet boundaries are used the left value is the left function
-value, if Neumann boundaries are used the left value is the left derivative value
-* @param bcz boundary condition
-* @param global 3D vector containing boundary values
-* @param scal_left left scaling factor
-* @param scal_right right scaling factor
-*/
-void set_boundaries( dg::bc bcz, const container& global, double scal_left, double scal_right)
-{
-unsigned size = g_.n()*g_.n()*g_.Nx()*g_.Ny();
-cView left( global.cbegin(), global.cbegin() + size);
-cView right( global.cbegin()+(g_.Nz()-1)*size, global.cbegin() + g_.Nz()*size);
-View leftView( left_.begin(), left_.end());
-View rightView( right_.begin(), right_.end());
-cusp::copy( left, leftView);
-cusp::copy( right, rightView);
-dg::blas1::scal( left_, scal_left);
-dg::blas1::scal( right_, scal_right);
-bcz_ = bcz;
-}
-/**
-* @brief Compute the second derivative using finite differences
-*
-* @param f input function
-* @param dzzf output (write-only)
-*/
-void dzz( const container& f, container& dzzf);
-/**
-* @brief Evaluate a 2d functor and transform to all planes along the fieldlines
-*
-* Evaluates the given functor on a 2d plane and then follows fieldlines to
-* get the values in the 3rd dimension. Uses the grid given in the constructor.
-* @tparam BinaryOp Binary Functor
-* @param f Functor to evaluate
-* @param plane The number of the plane to start
-*
-* @return Returns an instance of container
-*/
-template< class BinaryOp>
-container evaluate( BinaryOp f, unsigned plane=0);
-/**
-* @brief Evaluate a 2d functor and transform to all planes along the fieldlines
-*
-* Evaluates the given functor on a 2d plane and then follows fieldlines to
-* get the values in the 3rd dimension. Uses the grid given in the constructor.
-* The second functor is used to scale the values along the fieldlines.
-* The fieldlines are assumed to be periodic.
-* @tparam BinaryOp Binary Functor
-* @tparam UnaryOp Unary Functor
-* @param f Functor to evaluate in x-y
-* @param g Functor to evaluate in z
-* @param plane The number of the plane to start
-* @param rounds The number of rounds to follow a fieldline
-*
-* @return Returns an instance of container
-*/
-template< class BinaryOp, class UnaryOp>
-container evaluate( BinaryOp f, UnaryOp g, unsigned p0, unsigned rounds);
-private:
-typedef cusp::array1d_view< typename container::iterator> View;
-typedef cusp::array1d_view< typename container::const_iterator> cView;
-Matrix plus, minus; //interpolation matrices
-container hz, hp,hm, tempP, temp0, tempM, ghostM, ghostP;
-dg::Grid3d<double> g_;
-dg::bc bcz_;
-container left_, right_;
-container limiter;
-void cut( const std::vector<dg::HVec>& y, std::vector<dg::HVec>& yp, dg::Grid2d<double>& g);
-};
-=======
+
     /**
     * @brief Construct from a field and a grid
     *
@@ -459,72 +221,13 @@
 };
 
 ////////////////////////////////////DEFINITIONS////////////////////////////////////////
->>>>>>> 8f07778c
 template<class M, class container>
 template <class Field, class Limiter>
 DZ<M,container>::DZ(Field field, const dg::Grid3d<double>& grid, double deltaPhi, double eps, Limiter limit, dg::bc globalbcz):
         hz( dg::evaluate( dg::zero, grid)), hp( hz), hm( hz), tempP( hz), temp0( hz), tempM( hz), 
         g_(grid), bcz_(grid.bcz())
 {
-<<<<<<< HEAD
-assert( &f != &dzf);
-unsigned size = g_.n()*g_.n()*g_.Nx()*g_.Ny();
-View tempPV( tempP.begin(), tempP.end());
-View tempMV( tempM.begin(), tempM.end());
-View ghostPV( ghostP.begin(), ghostP.end());
-View ghostMV( ghostM.begin(), ghostM.end());
-for( unsigned i0=0; i0<g_.Nz(); i0++)
-{
-unsigned ip = (i0==g_.Nz()-1) ? 0:i0+1;
-unsigned im = (i0==0) ? g_.Nz()-1:i0-1;
-cView fp( f.cbegin() + ip*size, f.cbegin() + (ip+1)*size);
-cView f0( f.cbegin() + i0*size, f.cbegin() + (i0+1)*size);
-cView fm( f.cbegin() + im*size, f.cbegin() + (im+1)*size);
-cusp::multiply( plus, fp, tempPV);
-cusp::multiply( minus, fm, tempMV );
-//make ghostcells
-if( i0==0 && bcz_ != dg::PER)
-{
-//overwrite tempM
-cusp::copy( f0, ghostMV);
-if( bcz_ == dg::DIR || bcz_ == dg::DIR_NEU)
-{
-//dg::blas1::scal( ghostM, -1.);
-dg::blas1::axpby( 2., left_, -1, ghostM);
-//dg::blas1::transform( ghostM, ghostM, dg::PLUS<double>( 2.*left_));
-}
-if( bcz_ == dg::NEU || bcz_ == dg::NEU_DIR)
-{
-dg::blas1::pointwiseDot( left_, hm, ghostP);
-dg::blas1::axpby( -1, ghostP, 1., ghostM);
-}
-dg::blas1::axpby( 1., ghostM, -1., tempM, ghostM);
-dg::blas1::pointwiseDot( limiter, ghostM, ghostM);
-dg::blas1::axpby( 1., ghostM, 1., tempM);
-}
-else if( i0==g_.Nz()-1 && bcz_ != dg::PER)
-{
-//overwrite tempP
-cusp::copy( f0, ghostPV);
-if( bcz_ == dg::DIR || bcz_ == dg::NEU_DIR)
-{
-//dg::blas1::scal( ghostP, -1.);
-dg::blas1::axpby( 2., right_, -1, ghostP);
-//dg::blas1::transform( ghostP, ghostP, dg::PLUS<double>( 2.*right_));
-}
-if( bcz_ == dg::NEU || bcz_ == dg::DIR_NEU)
-{
-dg::blas1::pointwiseDot( right_, hp, ghostM);
-dg::blas1::axpby( 1., ghostM, 1., ghostP);
-}
-dg::blas1::axpby( 1., ghostP, -1., tempP, ghostP);
-dg::blas1::pointwiseDot( limiter, ghostP, ghostP);
-dg::blas1::axpby( 1., ghostP, 1., tempP);
-}
-dg::blas1::axpby( 1., tempP, -1., tempM);
-thrust::transform( tempM.begin(), tempM.end(), hz.begin(), dzf.begin()+i0*size, thrust::divides<double>());
-}
-=======
+
     assert( deltaPhi == grid.hz() || grid.Nz() == 1);
     if( deltaPhi != grid.hz())
         std::cout << "Computing in 2D mode!\n";
@@ -590,92 +293,11 @@
     einsMinus( f, tempM);
     dg::blas1::axpby( 1., tempP, -1., tempM);
     dg::blas1::pointwiseDivide( tempM, hz, dzf);
->>>>>>> 8f07778c
 }
 template< class M, class container >
 void DZ<M,container>::dzz( const container& f, container& dzzf)
 {
-<<<<<<< HEAD
-assert( &f != &dzzf);
-unsigned size = g_.n()*g_.n()*g_.Nx()*g_.Ny();
-View tempPV( tempP.begin(), tempP.end());
-View temp0V( temp0.begin(), temp0.end());
-View tempMV( tempM.begin(), tempM.end());
-for( unsigned i0=0; i0<g_.Nz(); i0++)
-{
-unsigned ip = (i0==g_.Nz()-1) ? 0:i0+1;
-unsigned im = (i0==0) ? g_.Nz()-1:i0-1;
-cView fp( f.cbegin() + ip*size, f.cbegin() + (ip+1)*size);
-cView f0( f.cbegin() + i0*size, f.cbegin() + (i0+1)*size);
-cView fm( f.cbegin() + im*size, f.cbegin() + (im+1)*size);
-cusp::copy( f0, temp0V);
-cusp::multiply( plus, fp, tempPV);
-cusp::multiply( minus, fm, tempMV );
-//make ghostcells
-if( i0==0 && bcz_ != dg::PER)
-{
-if( bcz_ == dg::DIR || bcz_ == dg::DIR_NEU)
-{
-//dg::blas1::axpby( -1., temp0, 0., ghostM);
-//dg::blas1::transform( ghostM, ghostM, dg::PLUS<double>( 2.*left_));
-dg::blas1::axpby( 2., left_, -1, temp0, ghostM);
-}
-if( bcz_ == dg::NEU || bcz_ == dg::NEU_DIR)
-{
-dg::blas1::pointwiseDot( left_, hm, ghostP);
-dg::blas1::axpby( -1, ghostP, 1., temp0, ghostM);
-//dg::blas1::axpby( -left_, hm, 1., temp0, ghostM);
-}
-dg::blas1::axpby( 1., ghostM, -1., tempM, ghostM);
-dg::blas1::pointwiseDot( limiter, ghostM, ghostM);
-dg::blas1::axpby( 1., ghostM, 1., tempM);
-}
-else if( i0==g_.Nz()-1 && bcz_ != dg::PER)
-{
-if( bcz_ == dg::DIR || bcz_ == dg::NEU_DIR)
-{
-//dg::blas1::axpby( -1., temp0, 0., ghostP);
-//dg::blas1::transform( ghostP, ghostP, dg::PLUS<double>( 2.*right_));
-dg::blas1::axpby( 2., right_, -1, temp0, ghostP);
-}
-if( bcz_ == dg::NEU || bcz_ == dg::DIR_NEU)
-{
-dg::blas1::pointwiseDot( right_, hp, ghostM);
-dg::blas1::axpby( -1, ghostM, 1., temp0, ghostP);
-//dg::blas1::axpby( right_, hp, 1., temp0, ghostP);
-}
-dg::blas1::axpby( 1., ghostP, -1., tempP, ghostP);
-dg::blas1::pointwiseDot( limiter, ghostP, ghostP);
-dg::blas1::axpby( 1., ghostP, 1., tempP);
-}
-{
-dg::blas1::pointwiseDivide( tempP, hp, tempP);
-dg::blas1::pointwiseDivide( tempP, hz, tempP);
-dg::blas1::pointwiseDivide( temp0, hp, temp0);
-dg::blas1::pointwiseDivide( temp0, hm, temp0);
-dg::blas1::pointwiseDivide( tempM, hm, tempM);
-dg::blas1::pointwiseDivide( tempM, hz, tempM);
-}
-dg::blas1::axpby( 2., tempP, +2., tempM); //fp+fm
-dg::blas1::axpby( -2., temp0, +1., tempM);
-View dzzf0( dzzf.begin() + i0*size, dzzf.begin() + (i0+1)*size);
-cusp::copy( tempMV, dzzf0);
-}
-}
-template< class M, class V >
-void DZ<M,V>::cut( const std::vector<dg::HVec>& y, std::vector<dg::HVec>& yp, dg::Grid2d<double>& g)
-{
-//implements "Neumann" boundaries for lines that cross the wall
-for( unsigned i=0; i<g.size(); i++)
-{
-if (yp[0][i] < g.x0()) { yp[0][i] = y[0][i]; yp[1][i] = y[1][i]; }
-else if (yp[0][i] > g.x1()) { yp[0][i] = y[0][i]; yp[1][i] = y[1][i]; }
-else if (yp[1][i] < g.y0()) { yp[0][i] = y[0][i]; yp[1][i] = y[1][i]; }
-else if (yp[1][i] > g.y1()) { yp[0][i] = y[0][i]; yp[1][i] = y[1][i]; }
-else { }
-}
-}
-=======
+
     assert( &f != &dzzf);
     einsPlus( f, tempP);
     einsMinus( f, tempM);
@@ -726,37 +348,11 @@
     dg::blas1::axpby( -2., dzzf, +1., ghostM, dzzf);
 }
 */
-
->>>>>>> 8f07778c
 template< class M, class container>
 template< class BinaryOp>
 container DZ<M,container>::evaluate( BinaryOp binary, unsigned p0)
 {
-<<<<<<< HEAD
-assert( p0 < g_.Nz());
-const dg::Grid2d<double> g2d( g_.x0(), g_.x1(), g_.y0(), g_.y1(), g_.n(), g_.Nx(), g_.Ny());
-container vec2d = dg::evaluate( f, g2d);
-View g0( vec2d.begin(), vec2d.end());
-container vec3d( g_.size());
-View f0( vec3d.begin() + p0*g2d.size(), vec3d.begin() + (p0+1)*g2d.size());
-//copy 2d function into given plane and then follow fieldline in both directions
-cusp::copy( g0, f0);
-for( unsigned i0=p0+1; i0<g_.Nz(); i0++)
-{
-unsigned im = i0-1;
-View fm( vec3d.begin() + im*g2d.size(), vec3d.begin() + (im+1)*g2d.size());
-View f0( vec3d.begin() + i0*g2d.size(), vec3d.begin() + (i0+1)*g2d.size());
-cusp::multiply( minus, fm, f0 );
-}
-for( int i0=p0-1; i0>=0; i0--)
-{
-unsigned ip = i0+1;
-View fp( vec3d.begin() + ip*g2d.size(), vec3d.begin() + (ip+1)*g2d.size());
-View f0( vec3d.begin() + i0*g2d.size(), vec3d.begin() + (i0+1)*g2d.size());
-cusp::multiply( plus, fp, f0 );
-}
-return vec3d;
-=======
+
     assert( p0 < g_.Nz() && g_.Nz() > 1);
     const dg::Grid2d<double> g2d( g_.x0(), g_.x1(), g_.y0(), g_.y1(), g_.n(), g_.Nx(), g_.Ny());
     container vec2d = dg::evaluate( binary, g2d);
@@ -780,59 +376,12 @@
         cusp::multiply( plus, fp, f0 );
     }
     return vec3d;
->>>>>>> 8f07778c
 }
 template< class M, class container>
 template< class BinaryOp, class UnaryOp>
 container DZ<M,container>::evaluate( BinaryOp binary, UnaryOp unary, unsigned p0, unsigned rounds)
 {
-<<<<<<< HEAD
-container vec3d = evaluate( f, p0);
-const dg::Grid2d<double> g2d( g_.x0(), g_.x1(), g_.y0(), g_.y1(), g_.n(), g_.Nx(), g_.Ny());
-//scal
-for( unsigned i=0; i<g_.Nz(); i++)
-{
-View f0( vec3d.begin() + i*g2d.size(), vec3d.begin() + (i+1)*g2d.size());
-cusp::blas::scal(f0, g( g_.z0() + (double)(i+0.5)*g_.hz() ));
-}
-//make room for plus and minus continuation
-std::vector<container > vec4dP( rounds, vec3d);
-std::vector<container > vec4dM( rounds, vec3d);
-//now follow field lines back and forth
-for( unsigned k=1; k<rounds; k++)
-{
-for( unsigned i0=0; i0<g_.Nz(); i0++)
-{
-int im = i0==0?g_.Nz()-1:i0-1;
-int k0 = k;
-int km = i0==0?k-1:k;
-View fm( vec4dP[km].begin() + im*g2d.size(), vec4dP[km].begin() + (im+1)*g2d.size());
-View f0( vec4dP[k0].begin() + i0*g2d.size(), vec4dP[k0].begin() + (i0+1)*g2d.size());
-cusp::multiply( minus, fm, f0 );
-cusp::blas::scal( f0, g( g_.z0() + (double)(k*g_.Nz()+i0+0.5)*g_.hz() ) );
-}
-for( int i0=g_.Nz()-1; i0>=0; i0--)
-{
-int ip = i0==g_.Nz()-1?0:i0+1;
-int k0 = k;
-int km = i0==g_.Nz()-1?k-1:k;
-View fp( vec4dM[km].begin() + ip*g2d.size(), vec4dM[km].begin() + (ip+1)*g2d.size());
-View f0( vec4dM[k0].begin() + i0*g2d.size(), vec4dM[k0].begin() + (i0+1)*g2d.size());
-cusp::multiply( plus, fp, f0 );
-cusp::blas::scal( f0, g( g_.z0() - (double)(k*g_.Nz()-0.5-i0)*g_.hz() ) );
-}
-}
-//sum up results
-for( unsigned i=1; i<rounds; i++)
-{
-dg::blas1::axpby( 1., vec4dP[i], 1., vec3d);
-dg::blas1::axpby( 1., vec4dM[i], 1., vec3d);
-}
-return vec3d;
-}
-}//namespace dg
-
-=======
+
     assert( g_.Nz() > 1);
     container vec3d = evaluate( binary, p0);
     const dg::Grid2d<double> g2d( g_.x0(), g_.x1(), g_.y0(), g_.y1(), g_.n(), g_.Nx(), g_.Ny());
@@ -966,6 +515,3 @@
     }
 }
 }//namespace dg
-
-
->>>>>>> 8f07778c
