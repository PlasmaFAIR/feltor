--- conflicted
+++ resolved
@@ -277,13 +277,8 @@
 template <class Field, class Limiter>
 DZ<M,container>::DZ(Field field, const dg::Grid3d<double>& grid, double deltaPhi, double eps, Limiter limit, dg::bc globalbcz):
 //         jump( dg::create::jump2d( grid, grid.bcx(), grid.bcy(), not_normed)),
-<<<<<<< HEAD
-        hz( dg::evaluate( dg::zero, grid)), hp( hz), hm( hz), tempP( hz), temp0( hz), tempM( hz),
-        g_(grid), bcz_(grid.bcz()), w3d( dg::create::weights( grid)), v3d( dg::create::inv_weights( grid)), invB(dg::evaluate(field,grid))
-=======
         hz( dg::evaluate( dg::zero, grid)), hp( hz), hm( hz), tempP( hz), temp0( hz), tempM( hz), 
         g_(grid), bcz_(grid.bcz()), w3d( dg::create::weights( grid)), v3d( dg::create::inv_weights( grid))//, invB(dg::evaluate(field,grid))
->>>>>>> 4998e631
 {
 
     assert( deltaPhi == grid.hz() || grid.Nz() == 1);
