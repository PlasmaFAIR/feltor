#ifndef _DG_BLAS_PRECONDITIONER_
#define _DG_BLAS_PRECONDITIONER_

#ifdef DG_DEBUG
#include <cassert>
#endif //DG_DEBUG

#include <thrust/tuple.h>
#include <thrust/iterator/zip_iterator.h>
#include <thrust/transform.h>
#include <thrust/inner_product.h>

#include "thrust_vector_blas.cuh" //load thrust_vector BLAS1 routines
#include "vector_categories.h"

namespace dg{
namespace blas2{
    ///@cond
namespace detail{

//thrust vector preconditioner
template< class Vector1, class Vector2>
void doTransfer( const Vector1& in, Vector2& out, ThrustMatrixTag, ThrustMatrixTag)
{
    out.resize(in.size());
    thrust::copy( in.begin(), in.end(), out.begin());
}

template < class Vector>
struct ThrustVectorDoDot
{
    typedef typename VectorTraits<Vector>::value_type value_type;
    typedef thrust::tuple< value_type, value_type> Pair; 
    __host__ __device__
        value_type operator()( const value_type & x, const Pair& p) {
            return thrust::get<0>(p)*thrust::get<1>(p)*x;
        }
    __host__ __device__
        value_type operator()( const value_type& x, const value_type& p) {
            return p*x*x;
        }
};

template< class Matrix, class Vector>
inline typename MatrixTraits<Matrix>::value_type doDot( const Vector& x, const Matrix& m, const Vector& y, ThrustMatrixTag, ThrustVectorTag)
{
#ifdef DG_DEBUG
    assert( x.size() == y.size() && x.size() == m.size() );
#endif //DG_DEBUG
    typedef typename MatrixTraits<Matrix>::value_type value_type;
    return thrust::inner_product(  x.begin(), x.end(), 
                            thrust::make_zip_iterator( thrust::make_tuple( y.begin(), m.begin())  ), 
<<<<<<< HEAD
                            (typename MatrixTraits<Matrix>::value_type)0,
                            thrust::plus<typename MatrixTraits<Matrix>::value_type>(),
=======
                            value_type(0),
                            thrust::plus<value_type>(),
>>>>>>> 8b7f8575
                            detail::ThrustVectorDoDot<Matrix>()
                            );
}
template< class Matrix, class Vector>
inline typename MatrixTraits<Matrix>::value_type doDot( const Matrix& m, const Vector& x, dg::ThrustMatrixTag, dg::ThrustVectorTag)
{
#ifdef DG_DEBUG
    assert( m.size() == x.size());
#endif //DG_DEBUG
    typedef typename MatrixTraits<Matrix>::value_type value_type;
    return thrust::inner_product( x.begin(), x.end(),
                                  m.begin(),
<<<<<<< HEAD
                                (typename MatrixTraits<Matrix>::value_type)0,
                                  thrust::plus<typename MatrixTraits<Matrix>::value_type >(),
=======
                                  value_type(0),
                                  thrust::plus<value_type>(),
>>>>>>> 8b7f8575
                                  detail::ThrustVectorDoDot<Matrix>()
            ); //very fast
}

template < class Vector>
struct ThrustVectorDoSymv
{
    typedef typename VectorTraits<Vector>::value_type value_type;
    typedef thrust::tuple< value_type, value_type> Pair; 
    __host__ __device__
        ThrustVectorDoSymv( value_type alpha, value_type beta): alpha_(alpha), beta_(beta){}

    __host__ __device__
        value_type operator()(const value_type& x, const Pair& p) 
        {
            return alpha_*thrust::get<0>(p)*x + beta_*thrust::get<1>(p);
        }
  private:
    value_type alpha_, beta_;
};

template< class Matrix, class Vector>
inline void doSymv(  
              typename MatrixTraits<Matrix>::value_type alpha, 
              const Matrix& m,
              const Vector& x, 
              typename MatrixTraits<Matrix>::value_type beta, 
              Vector& y, 
              ThrustMatrixTag,
              ThrustVectorTag)
{
#ifdef DG_DEBUG
    assert( x.size() == y.size() && x.size() == m.size() );
#endif //DG_DEBUG
    if( alpha == 0)
    {
        if( beta == 1) 
            return;
        dg::blas1::detail::doAxpby( 0., x, beta, y, dg::ThrustVectorTag());
        return;
    }
    thrust::transform( x.begin(), x.end(), 
                       thrust::make_zip_iterator( thrust::make_tuple( m.begin(), y.begin() )),  
                       y.begin(),
                       detail::ThrustVectorDoSymv<Matrix>( alpha, beta)
                      ); 
}

template< class Matrix, class Vector>
inline void doSymv(  
              Matrix& m, 
              const Vector& x,
              Vector& y, 
              ThrustMatrixTag,
              ThrustVectorTag,
              ThrustVectorTag)
{
    dg::blas1::detail::doPointwiseDot( m,x,y, dg::ThrustVectorTag());
}


}//namespace detail
    ///@endcond
} //namespace blas2
} //namespace dg
#endif //_DG_BLAS_PRECONDITIONER_<|MERGE_RESOLUTION|>--- conflicted
+++ resolved
@@ -50,13 +50,8 @@
     typedef typename MatrixTraits<Matrix>::value_type value_type;
     return thrust::inner_product(  x.begin(), x.end(), 
                             thrust::make_zip_iterator( thrust::make_tuple( y.begin(), m.begin())  ), 
-<<<<<<< HEAD
-                            (typename MatrixTraits<Matrix>::value_type)0,
-                            thrust::plus<typename MatrixTraits<Matrix>::value_type>(),
-=======
                             value_type(0),
                             thrust::plus<value_type>(),
->>>>>>> 8b7f8575
                             detail::ThrustVectorDoDot<Matrix>()
                             );
 }
@@ -69,13 +64,8 @@
     typedef typename MatrixTraits<Matrix>::value_type value_type;
     return thrust::inner_product( x.begin(), x.end(),
                                   m.begin(),
-<<<<<<< HEAD
-                                (typename MatrixTraits<Matrix>::value_type)0,
-                                  thrust::plus<typename MatrixTraits<Matrix>::value_type >(),
-=======
                                   value_type(0),
                                   thrust::plus<value_type>(),
->>>>>>> 8b7f8575
                                   detail::ThrustVectorDoDot<Matrix>()
             ); //very fast
 }
