--- conflicted
+++ resolved
@@ -262,16 +262,9 @@
 ////////////////////////////////////////////////////////////////////////////////
 ////////////// parameters for Kernel execution            //////////////////////
 //Kernel paramters for EXDOT
-<<<<<<< HEAD
-static constexpr uint WARP_COUNT               = 16 ; //# of sub superaccs in CUDA kernels
-static constexpr uint WARP_SIZE                = 32 ;
-static constexpr uint WORKGROUP_SIZE           = (WARP_COUNT * WARP_SIZE); //# threads per block
-static constexpr uint PARTIAL_SUPERACCS_COUNT  = 512; //# of blocks; each has a partial SuperAcc
-=======
 static constexpr uint WARP_COUNT               = 32; //# of sub superaccs in CUDA kernels
 static constexpr uint WORKGROUP_SIZE           = 512; //# threads per block
 static constexpr uint PARTIAL_SUPERACCS_COUNT  = 64; //# of blocks; each has a partial SuperAcc
->>>>>>> 34c41623
 //Kernel paramters for EXDOTComplete
 static constexpr uint MERGE_SUPERACCS_SIZE     = 16; //# of sa each block merges; must divide PARTIAL_SUPERACCS_COUNT
 static constexpr uint MERGE_WORKGROUP_SIZE     = 64;  //we need minimum 39 of those
