#pragma once

#include <cmath>
#include "../enums.h"
#include "grid.h"
/*! @file 
  
  MPI Grid objects
  */

namespace dg
{
///@addtogroup grid
///@{


/**
 * @brief 2D MPI Grid class 
 *
 * Represents the local grid coordinates and the process topology. 
 * It just divides the given (global) box into nonoverlapping (local) subboxes that are attributed to each process
 * @note a single cell is never divided across processes.
 * @attention
 * The boundaries in the constructors are global boundaries, the boundaries returned by the access functions are local boundaries, this is because the grid represents the information given to one process
 *
 */
struct MPIGrid2d
{
    typedef MPITag memory_category;
    typedef TwoDimensionalTag dimensionality;
    /**
     * @copydoc dg::Grid2d::Grid2d()
     * @param comm a two-dimensional Cartesian communicator
     * @note the paramateres given in the constructor are global parameters 
     */
    MPIGrid2d( double x0, double x1, double y0, double y1, unsigned n, unsigned Nx, unsigned Ny, MPI_Comm comm):
        g( x0, x1, y0, y1, n, Nx, Ny), comm( comm)
    {
        check_division( Nx, Ny, g.bcx(), g.bcy());
    }

    /**
     * @copydoc dg::Grid2d::Grid2d()
     * @param comm a two-dimensional Cartesian communicator
     * @note the paramateres given in the constructor are global parameters 
     */
    MPIGrid2d( double x0, double x1, double y0, double y1, unsigned n, unsigned Nx, unsigned Ny, bc bcx, bc bcy, MPI_Comm comm):
        g( x0, x1, y0, y1, n, Nx, Ny, bcx, bcy), comm( comm)
    {
        check_division( Nx, Ny, bcx, bcy);
    }

    /**
    * @brief Resize the number of cells relative to the old ones
    *
    * With this function you can resize the grid ignorantly of its current size
    * @param fx new global number of cells is fx*global().Nx()
    * @param fy new global number of cells is fy*global().Ny()
    */
<<<<<<< HEAD
    void resize( double fx, double fy){
        set(n_, floor(fx*(double)global.Nx()+0.5), floor(fy*(double)global.Ny()+0.5));
=======
    virtual MPIGrid2d multiply( unsigned nx, unsigned ny) const {
        return MPIGrid2d( g.x0(), g.x1(), g.y0(), g.y1(), g.n(), nx*g.Nx(), ny*g.Ny(), g.bcx(), g.bcy(), comm);
>>>>>>> 2563cc96
    }
    /**
    * @copydoc Grid2d::set(unsigned,unsigned,unsigned)
    * @attention these are global parameters, i.e. set( g.n(), 2*g.Nx(), 2*g.Ny()) is NOT(!) what you want
    *           use the resize function instead, or set( g.n(), 2*g.global().Nx(), 2*g.global().Ny())
    */
<<<<<<< HEAD
    virtual void set( unsigned new_n, unsigned new_Nx, unsigned new_Ny) {
        g.set(new_n,new_Nx,new_Ny);
        check_division( new_Nx, new_Ny, g.bcx(), g.bcy());
=======
    virtual MPIGrid2d divide( unsigned nx, unsigned ny) const {
        return MPIGrid2d( g.x0(), g.x1(), g.y0(), g.y1(), g.n(), g.Nx()/nx, g.Ny()/ny, g.bcx(), g.bcy(), comm);
>>>>>>> 2563cc96
    }

    /**
     * @brief Return local x0
     *
     * @return local left boundary
     */
    double x0() const {
        int dims[2], periods[2], coords[2];
        MPI_Cart_get( comm, 2, dims, periods, coords);
        return g.x0() + g.lx()/(double)dims[0]*(double)coords[0]; 
    }

    /**
     * @brief Return local x1
     *
     * @return local right boundary
     */
    double x1() const {
        int dims[2], periods[2], coords[2];
        MPI_Cart_get( comm, 2, dims, periods, coords);
        return g.x0() + g.lx()/(double)dims[0]*(double)(coords[0]+1); 
    }

    /**
     * @brief Return local y0
     *
     * @return local left boundary
     */
    double y0() const {
        int dims[2], periods[2], coords[2];
        MPI_Cart_get( comm, 2, dims, periods, coords);
        return g.y0() + g.ly()/(double)dims[1]*(double)coords[1]; 
    }

    /**
     * @brief Return local y1
     *
     * @return local right boundary
     */
    double y1() const {
        int dims[2], periods[2], coords[2];
        MPI_Cart_get( comm, 2, dims, periods, coords);
        return g.y0() + g.ly()/(double)dims[1]*(double)(coords[1]+1); 
    }

    /**
     * @brief Return local lx
     *
     * @return local length
     */
    double lx() const {return x1()-x0();}

    /**
     * @brief Return local ly
     *
     * @return local length
     */
    double ly() const {return y1()-y0();}

    /**
     * @brief Return local hx
     *
     * @return local grid constant
     */
    double hx() const {return g.hx();}

    /**
     * @brief Return local hy
     *
     * @return local grid constant
     */
    double hy() const {return g.hy();}

    /**
     * @brief Return n
     *
     * @return number of polynomial coefficients
     */
    unsigned n() const {return g.n();}

    /**
     * @brief Return the local number of cells 
     *
     * @return number of cells
     */
    unsigned Nx() const {
        int dims[2], periods[2], coords[2];
        MPI_Cart_get( comm, 2, dims, periods, coords);
        return g.Nx()/dims[0];
    }

    /**
     * @brief Return the local number of cells 
     *
     * Not the one given in the constructor
     * @return number of cells
     */
    unsigned Ny() const {
        int dims[2], periods[2], coords[2];
        MPI_Cart_get( comm, 2, dims, periods, coords);
        return g.Ny()/dims[1];
    }

    /**
     * @brief global x boundary
     *
     * @return boundary condition
     */
    bc bcx() const {return g.bcx();}

    /**
     * @brief global y boundary
     *
     * @return boundary condition
     */
    bc bcy() const {return g.bcy();}

    /**
     * @brief Return mpi cartesian communicator that is used in this grid
     *
     * @return Communicator
     */
    MPI_Comm communicator() const{return comm;}

    /**
     * @brief The data of dlt
     *
     * @return 
     */
    const DLT<double>& dlt() const{return g.dlt();}

    /**
     * @brief The total local number of points
     *
     * @note for the total global number of points call grid.global().size()
     * @return n*n*Nx*Ny
     */
    unsigned size() const { return n()*n()*Nx()*Ny();}

    /**
     * @brief Display 
     *
     * @param os output stream
     */
    void display( std::ostream& os = std::cout) const
    {
        os << "GLOBAL GRID \n";
        g.display();
        os << "LOCAL GRID \n";

        Grid2d grid = local();
        grid.display();

    }

    /**
     * @brief Return a non-MPI grid local for the calling process
     *
     * The local grid returns the same values for x0(), x1(), ..., Nx(), Ny(), ... as the grid
     * class itself 
     * @return Grid object
     * @note the boundary conditions in the local grid are not well defined since there might not actually be any boundaries
     */
    Grid2d local() const {return Grid2d(x0(), x1(), y0(), y1(), n(), Nx(), Ny(), bcx(), bcy());}

    /**
     * @brief Return the global non-MPI grid 
     *
     * The global grid contains the global boundaries and cell numbers. This is the grid that we would have to use in a non-MPI implementation.
     * @return non-MPI Grid object
     */
    virtual const Grid2d& global() const {return g;}
    /**
     * @brief Returns the pid of the process that holds the local grid surrounding the given point
     *
     * @param x X-coord
     * @param y Y-coord
     *
     * @return pid of a process, or -1 if non of the grids matches
     */
    int pidOf( double x, double y) const;

    /**
    * @brief Map a local index plus the PID to a global vector index
    *
    * @param localIdx a local vector index
    * @param PID a PID in the communicator
    * @param globalIdx the corresponding global vector Index (contains result on output)
    * @return true if successful, false if localIdx or PID is not part of the grid
    */
    bool local2globalIdx( int localIdx, int PID, int& globalIdx)
    {
        if( localIdx < 0 || localIdx >= (int)size()) return -1;
        int coords[2];
        if( MPI_Cart_coords( comm, PID, 2, coords) != MPI_SUCCESS)
            return false;
        int lIdx0 = localIdx %(n()*Nx());
        int lIdx1 = localIdx /(n()*Nx());
        int gIdx0 = coords[0]*n()*Nx()+lIdx0;
        int gIdx1 = coords[1]*n()*Ny()+lIdx1;
        globalIdx = gIdx1*g.n()*g.Nx() + gIdx0;
        return true;
    }
    /**
    * @brief Map a global vector index to a local vector Index and the corresponding PID
    *
    * @param globalIdx a global vector Index
    * @param localIdx contains local vector index on output
    * @param PID contains corresponding PID in the communicator on output
    * @return true if successful, false if globalIdx is not part of the grid
    */
    bool global2localIdx( int globalIdx, int& localIdx, int& PID)
    {
        if( globalIdx < 0 || globalIdx >= (int)g.size()) return -1;
        int coords[2];
        int gIdx0 = globalIdx%(g.n()*g.Nx());
        int gIdx1 = globalIdx/(g.n()*g.Nx());
        coords[0] = gIdx0/(n()*Nx());
        coords[1] = gIdx1/(n()*Ny());
        int lIdx0 = gIdx0%(n()*Nx());
        int lIdx1 = gIdx1%(n()*Ny());
        localIdx = lIdx1*n()*Nx() + lIdx0;
        std::cout<< gIdx0<<" "<<gIdx1<<" "<<coords[0]<<" "<<coords[1]<<" "<<lIdx0<<" "<<lIdx1<<" "<<localIdx<<std::endl;
        if( MPI_Cart_rank( comm, coords, &PID) == MPI_SUCCESS ) 
            return true;
        else
        {
            std::cout<<"Failed "<<PID<<"\n";
            return false;
        }
    }

    protected:
    void init_X_boundaries( double global_x0, double global_x1)
    {
        g.init_X_boundaries(global_x0, global_x1);
    }
    private:
    void check_division( unsigned Nx, unsigned Ny, bc bcx, bc bcy)
    {
        int rank, dims[2], periods[2], coords[2];
        MPI_Cart_get( comm, 2, dims, periods, coords);
        MPI_Comm_rank( comm, &rank);
        if( rank == 0)
        {
            if(Nx%dims[0]!=0)
                std::cerr << "Nx "<<Nx<<" npx "<<dims[0]<<std::endl;
            assert( Nx%dims[0] == 0);
            if(Ny%dims[1]!=0)
                std::cerr << "Ny "<<Ny<<" npy "<<dims[1]<<std::endl;
            assert( Ny%dims[1] == 0);
            if( bcx == dg::PER) assert( periods[0] == true);
            else assert( periods[0] == false);
            if( bcy == dg::PER) assert( periods[1] == true);
            else assert( periods[1] == false);
        }
    }
    Grid2d g; //global grid
    MPI_Comm comm; //just an integer...

};

/**
 * @brief 3D MPI Grid class 
 *
 * Represents the local grid coordinates and the process topology. 
 * It just divides the given box into nonoverlapping subboxes that are attributed to each process
 * @attention
 * The boundaries in the constructors are global boundaries, the boundaries returned by the access functions are local boundaries, this is because the grid represents the information given to one process
 *
 * @note Note that a single cell is never divided across processes.
 */
struct MPIGrid3d
{
    typedef MPITag memory_category;
    typedef ThreeDimensionalTag dimensionality;
    /**
     * @copydoc Grid3d::Grid3d()
     * @param comm a three-dimensional Cartesian communicator
     * @note the paramateres given in the constructor are global parameters 
     */
    MPIGrid3d( double x0, double x1, double y0, double y1, double z0, double z1, unsigned n, unsigned Nx, unsigned Ny, unsigned Nz, MPI_Comm comm):
        g( x0, x1, y0, y1, z0, z1, n, Nx, Ny, Nz), comm( comm)
    {
        check_division( Nx, Ny, Nz, bcx(), bcy(), bcz());
    }

    /**
     * @copydoc Grid3d::Grid3d()
     * @param comm a three-dimensional Cartesian communicator
     * @note the paramateres given in the constructor are global parameters 
     */
    MPIGrid3d( double x0, double x1, double y0, double y1, double z0, double z1, unsigned n, unsigned Nx, unsigned Ny, unsigned Nz, bc bcx, bc bcy, bc bcz, MPI_Comm comm):
        g( x0, x1, y0, y1, z0, z1, n, Nx, Ny, Nz, bcx, bcy, bcz), comm( comm)
    {
        check_division( Nx, Ny, Nz, bcx, bcy, bcz);
    }
<<<<<<< HEAD
    ///@copydoc MPIGrid2d::resize()
    void resize( double fx, double fy){
        set(n_, floor(fx*(double)global.Nx()+0.5), floor(fy*(double)global.Ny()+0.5), global.Nz());
    }
    /**
     * @copydoc Grid3d::set(unsigned,unsigned,unsigned,unsigned)
     * @attention these are global parameters, i.e. set( g.n(), 2*g.Nx(), 2*g.Ny(), 2*g.Nz()) is NOT(!) what you want
     *           use the resize function instead, or set( g.n(), 2*g.global().Nx(), 2*g.global().Ny(), 2*g.global().Nz())
     */
    virtual void set( unsigned new_n, unsigned new_Nx, unsigned new_Ny, unsigned new_Nz) {
        g.set(new_n,new_Nx,new_Ny,new_Nz);
        check_division( new_Nx,new_Ny,new_Nz,g.bcx(),g.bcy(),g.bcz());
=======

    /**
    * @brief Return a copy of the grid with increased number of cells
    *
    * @param nx multiply # of cells in x 
    * @param ny multiply # of cells in y
    * @param nz multiply # of cells in z 
    *
    * @return a copy of this grid with nx*Nx, ny*Ny and nz*Nz cells in x, y and z
    */
    virtual MPIGrid3d multiply( unsigned nx, unsigned ny, unsigned nz) const {
        return MPIGrid3d( g.x0(), g.x1(), g.y0(), g.y1(), g.z0(), g.z1(), g.n(), nx*g.Nx(), ny*g.Ny(), nz*g.Nz(), g.bcx(), g.bcy(), g.bcz(), comm);
    }
    /**
    * @brief Return a copy of the grid with reduced number of cells
    *
    * @param nx divide # of cells in x 
    * @param ny divide # of cells in y
    * @param nz divide # of cells in z 
    *
    * @return a copy of this grid with Nx/nx, Ny/ny cells in x, y and z
    * @attention The function won't check if the number of cells are divisible without rest
    *   but it does check if the number of processes is still a divisor
    */
    virtual MPIGrid3d divide( unsigned nx, unsigned ny, unsigned nz) const {
        return MPIGrid3d( g.x0(), g.x1(), g.y0(), g.y1(), g.z0(), g.z1(), g.n(), g.Nx()/nx, g.Ny()/ny, g.Nz()/nz, g.bcx(), g.bcy(), g.bcz(), comm);
>>>>>>> 2563cc96
    }

    /**
     * @brief Return local x0
     *
     * @return local left boundary
     */
    double x0() const {
        int dims[3], periods[3], coords[3];
        MPI_Cart_get( comm, 3, dims, periods, coords);
        return g.x0() + g.lx()/(double)dims[0]*(double)coords[0]; 
    }
    /**
     * @brief Return local x1
     *
     * @return local right boundary
     */
    double x1() const {
        int dims[3], periods[3], coords[3];
        MPI_Cart_get( comm, 3, dims, periods, coords);
        if( coords[0] == dims[0]-1) return g.x1();
        return g.x0() + g.lx()/(double)dims[0]*(double)(coords[0]+1); 
    }
    /**
     * @brief Return local y0
     *
     * @return local left boundary
     */
    double y0() const {
        int dims[3], periods[3], coords[3];
        MPI_Cart_get( comm, 3, dims, periods, coords);
        return g.y0() + g.ly()/(double)dims[1]*(double)coords[1]; 
    }
    /**
     * @brief Return local y1
     *
     * @return local right boundary
     */
    double y1() const {
        int dims[3], periods[3], coords[3];
        MPI_Cart_get( comm, 3, dims, periods, coords);
        if( coords[1] == dims[1]-1) return g.y1();
        return g.y0() + g.ly()/(double)dims[1]*(double)(coords[1]+1); 
    }
    /**
     * @brief Return local z0
     *
     * @return local left boundary
     */
    double z0() const {
        int dims[3], periods[3], coords[3];
        MPI_Cart_get( comm, 3, dims, periods, coords);
        return g.z0() + g.lz()/(double)dims[2]*(double)coords[2]; 
    }
    /**
     * @brief Return local z1
     *
     * @return local right boundary
     */
    double z1() const {
        int dims[3], periods[3], coords[3];
        MPI_Cart_get( comm, 3, dims, periods, coords);
        if( coords[2] == dims[2]-1) return g.z1();
        return g.z0() + g.lz()/(double)dims[2]*(double)(coords[2]+1); 
    }
    /**
     * @brief Return local lx
     *
     * @return local length
     */
    double lx() const {return x1()-x0();}
    /**
     * @brief Return local ly
     *
     * @return local length
     */
    double ly() const {return y1()-y0();}
    /**
     * @brief Return local lz
     *
     * @return local length
     */
    double lz() const {return z1()-z0();}
    /**
     * @brief Return local hx
     *
     * @return local grid constant
     */
    double hx() const {return g.hx();}
    /**
     * @brief Return local hy
     *
     * @return local grid constant
     */
    double hy() const {return g.hy();}
    /**
     * @brief Return local hz
     *
     * @return local grid constant
     */
    double hz() const {return g.hz();}
    /**
     * @brief Return n
     *
     * @return number of polynomial coefficients
     */
    unsigned n() const {return g.n();}
    /**
     * @brief Return the local number of cells 
     *
     * Not the one given in the constructor
     * @return number of cells
     */
    unsigned Nx() const {
        int dims[3], periods[3], coords[3];
        MPI_Cart_get( comm, 3, dims, periods, coords);
        return g.Nx()/dims[0];
    }
    /**
     * @brief Return the local number of cells 
     *
     * Not the one given in the constructor
     * @return number of cells
     */
    unsigned Ny() const {
        int dims[3], periods[3], coords[3];
        MPI_Cart_get( comm, 3, dims, periods, coords);
        return g.Ny()/dims[1];
    }
    /**
     * @brief Return the local number of cells 
     *
     * Not the one given in the constructor
     * @return number of cells
     */
    unsigned Nz() const {
        int dims[3], periods[3], coords[3];
        MPI_Cart_get( comm, 3, dims, periods, coords);
        return g.Nz()/dims[2];
    }
    /**
     * @brief global x boundary
     *
     * @return boundary condition
     */
    bc bcx() const {return g.bcx();}
    /**
     * @brief global y boundary
     *
     * @return boundary condition
     */
    bc bcy() const {return g.bcy();}
    /**
     * @brief global z boundary
     *
     * @return boundary condition
     */
    bc bcz() const {return g.bcz();}
    /**
     * @brief Return mpi cartesian communicator that is used in this grid
     *
     * @return Communicator
     */
    MPI_Comm communicator() const{return comm;}
    /**
     * @brief The data of dlt
     *
     * @return 
     */
    const DLT<double>& dlt() const{return g.dlt();}
    /**
     * @brief The total local number of points
     *
     * @return n*n*Nx*Ny*Nz
     */
    unsigned size() const { return n()*n()*Nx()*Ny()*Nz();}
    /**
     * @brief Display 
     *
     * @param os output stream
     */
    void display( std::ostream& os = std::cout) const
    {
        os << "GLOBAL GRID \n";
        g.display();
        os << "LOCAL GRID \n";

        Grid3d grid = local();
        grid.display();

    }
    /**
     *@copydoc MPIGrid2d::local()const
     */
    Grid3d local() const {return Grid3d(x0(), x1(), y0(), y1(), z0(), z1(), n(), Nx(), Ny(), Nz(), bcx(), bcy(), bcz());}
    /**
     *@copydoc MPIGrid2d::global()const
     */
    virtual const Grid3d& global() const {return g;}
    /**
     * @brief Returns the pid of the process that holds the local grid surrounding the given point
     *
     * @param x X-coord
     * @param y Y-coord
     * @param z Z-coord
     *
     * @return pid of a process, or -1 if non of the grids matches
     */
    int pidOf( double x, double y, double z) const;
    /**
    * @copydoc MPIGrid2d::local2globalIdx(int,int,int&)
    */
    bool local2globalIdx( int localIdx, int PID, int& globalIdx)
    {
        if( localIdx < 0 || localIdx >= (int)size()) return false;
        int coords[3];
        if( MPI_Cart_coords( comm, PID, 3, coords) != MPI_SUCCESS)
            return false;
        int lIdx0 = localIdx %(n()*Nx());
        int lIdx1 = (localIdx /(n()*Nx())) % (n()*Ny());
        int lIdx2 = localIdx / (n()*n()*Nx()*Ny());
        int gIdx0 = coords[0]*n()*Nx()+lIdx0;
        int gIdx1 = coords[1]*n()*Ny()+lIdx1;
        int gIdx2 = coords[2]*Nz()  + lIdx2;
        globalIdx = (gIdx2*g.n()*g.Ny() + gIdx1)*g.n()*g.Nx() + gIdx0;
        return true;
    }
    /**
    * @copydoc MPIGrid2d::global2localIdx(int,int&,int&)
    */
    bool global2localIdx( int globalIdx, int& localIdx, int& PID)
    {
        if( globalIdx < 0 || globalIdx >= (int)g.size()) return false;
        int coords[3];
        int gIdx0 = globalIdx%(g.n()*g.Nx());
        int gIdx1 = (globalIdx/(g.n()*g.Nx())) % (g.n()*g.Ny());
        int gIdx2 = globalIdx/(g.n()*g.n()*g.Nx()*g.Ny());
        coords[0] = gIdx0/(n()*Nx());
        coords[1] = gIdx1/(n()*Ny());
        coords[2] = gIdx2/Nz();
        int lIdx0 = gIdx0%(n()*Nx());
        int lIdx1 = gIdx1%(n()*Ny());
        int lIdx2 = gIdx2%Nz();
        localIdx = (lIdx2*n()*Ny() + lIdx1)*n()*Nx() + lIdx0;
        if( MPI_Cart_rank( comm, coords, &PID) == MPI_SUCCESS ) 
            return true;
        else
            return false;
    }
    protected:
    void init_X_boundaries( double global_x0, double global_x1)
    {
        g.init_X_boundaries(global_x0, global_x1);
    }
    private:
    void check_division( unsigned Nx, unsigned Ny, unsigned Nz, bc bcx, bc bcy, bc bcz)
    {
        int rank, dims[3], periods[3], coords[3];
        MPI_Cart_get( comm, 3, dims, periods, coords);
        MPI_Comm_rank( comm, &rank);
        if( rank == 0)
        {
            if(!(Nx%dims[0]==0))
                std::cerr << "Nx "<<Nx<<" npx "<<dims[0]<<std::endl;
            assert( Nx%dims[0] == 0);
            if( !(Ny%dims[1]==0))
                std::cerr << "Ny "<<Ny<<" npy "<<dims[1]<<std::endl;
            assert( Ny%dims[1] == 0);
            if( !(Nz%dims[2]==0))
                std::cerr << "Nz "<<Nz<<" npz "<<dims[2]<<std::endl;
            assert( Nz%dims[2] == 0);
            if( bcx == dg::PER) assert( periods[0] == true);
            else assert( periods[0] == false);
            if( bcy == dg::PER) assert( periods[1] == true);
            else assert( periods[1] == false);
            if( bcz == dg::PER) assert( periods[2] == true);
            else assert( periods[2] == false);
        }
    }
    Grid3d g; //global grid
    MPI_Comm comm; //just an integer...
};
///@cond
int MPIGrid2d::pidOf( double x, double y) const
{
    int dims[2], periods[2], coords[2];
    MPI_Cart_get( comm, 2, dims, periods, coords);
    coords[0] = (unsigned)floor( (x-g.x0())/g.lx()*(double)dims[0] );
    coords[1] = (unsigned)floor( (y-g.y0())/g.ly()*(double)dims[1] );
    //if point lies on or over boundary of last cell shift into current cell (not so good for periodic boundaries)
    coords[0]=(coords[0]==dims[0]) ? coords[0]-1 :coords[0];
    coords[1]=(coords[1]==dims[1]) ? coords[1]-1 :coords[1];
    int rank;
    if( MPI_Cart_rank( comm, coords, &rank) == MPI_SUCCESS ) 
        return rank;
    else
        return -1;
}
int MPIGrid3d::pidOf( double x, double y, double z) const
{
    int dims[3], periods[3], coords[3];
    MPI_Cart_get( comm, 3, dims, periods, coords);
    coords[0] = (unsigned)floor( (x-g.x0())/g.lx()*(double)dims[0] );
    coords[1] = (unsigned)floor( (y-g.y0())/g.ly()*(double)dims[1] );
    coords[2] = (unsigned)floor( (z-g.z0())/g.lz()*(double)dims[2] );
    //if point lies on or over boundary of last cell shift into current cell (not so good for periodic boundaries)
    coords[0]=(coords[0]==dims[0]) ? coords[0]-1 :coords[0];
    coords[1]=(coords[1]==dims[1]) ? coords[1]-1 :coords[1];
    coords[2]=(coords[2]==dims[2]) ? coords[2]-1 :coords[2];
    int rank;
    if( MPI_Cart_rank( comm, coords, &rank) == MPI_SUCCESS ) 
        return rank;
    else
        return -1;
}
///@endcond


///@}
}//namespace dg<|MERGE_RESOLUTION|>--- conflicted
+++ resolved
@@ -57,27 +57,17 @@
     * @param fx new global number of cells is fx*global().Nx()
     * @param fy new global number of cells is fy*global().Ny()
     */
-<<<<<<< HEAD
     void resize( double fx, double fy){
         set(n_, floor(fx*(double)global.Nx()+0.5), floor(fy*(double)global.Ny()+0.5));
-=======
-    virtual MPIGrid2d multiply( unsigned nx, unsigned ny) const {
-        return MPIGrid2d( g.x0(), g.x1(), g.y0(), g.y1(), g.n(), nx*g.Nx(), ny*g.Ny(), g.bcx(), g.bcy(), comm);
->>>>>>> 2563cc96
     }
     /**
     * @copydoc Grid2d::set(unsigned,unsigned,unsigned)
     * @attention these are global parameters, i.e. set( g.n(), 2*g.Nx(), 2*g.Ny()) is NOT(!) what you want
     *           use the resize function instead, or set( g.n(), 2*g.global().Nx(), 2*g.global().Ny())
     */
-<<<<<<< HEAD
     virtual void set( unsigned new_n, unsigned new_Nx, unsigned new_Ny) {
         g.set(new_n,new_Nx,new_Ny);
         check_division( new_Nx, new_Ny, g.bcx(), g.bcy());
-=======
-    virtual MPIGrid2d divide( unsigned nx, unsigned ny) const {
-        return MPIGrid2d( g.x0(), g.x1(), g.y0(), g.y1(), g.n(), g.Nx()/nx, g.Ny()/ny, g.bcx(), g.bcy(), comm);
->>>>>>> 2563cc96
     }
 
     /**
@@ -376,7 +366,6 @@
     {
         check_division( Nx, Ny, Nz, bcx, bcy, bcz);
     }
-<<<<<<< HEAD
     ///@copydoc MPIGrid2d::resize()
     void resize( double fx, double fy){
         set(n_, floor(fx*(double)global.Nx()+0.5), floor(fy*(double)global.Ny()+0.5), global.Nz());
@@ -389,34 +378,6 @@
     virtual void set( unsigned new_n, unsigned new_Nx, unsigned new_Ny, unsigned new_Nz) {
         g.set(new_n,new_Nx,new_Ny,new_Nz);
         check_division( new_Nx,new_Ny,new_Nz,g.bcx(),g.bcy(),g.bcz());
-=======
-
-    /**
-    * @brief Return a copy of the grid with increased number of cells
-    *
-    * @param nx multiply # of cells in x 
-    * @param ny multiply # of cells in y
-    * @param nz multiply # of cells in z 
-    *
-    * @return a copy of this grid with nx*Nx, ny*Ny and nz*Nz cells in x, y and z
-    */
-    virtual MPIGrid3d multiply( unsigned nx, unsigned ny, unsigned nz) const {
-        return MPIGrid3d( g.x0(), g.x1(), g.y0(), g.y1(), g.z0(), g.z1(), g.n(), nx*g.Nx(), ny*g.Ny(), nz*g.Nz(), g.bcx(), g.bcy(), g.bcz(), comm);
-    }
-    /**
-    * @brief Return a copy of the grid with reduced number of cells
-    *
-    * @param nx divide # of cells in x 
-    * @param ny divide # of cells in y
-    * @param nz divide # of cells in z 
-    *
-    * @return a copy of this grid with Nx/nx, Ny/ny cells in x, y and z
-    * @attention The function won't check if the number of cells are divisible without rest
-    *   but it does check if the number of processes is still a divisor
-    */
-    virtual MPIGrid3d divide( unsigned nx, unsigned ny, unsigned nz) const {
-        return MPIGrid3d( g.x0(), g.x1(), g.y0(), g.y1(), g.z0(), g.z1(), g.n(), g.Nx()/nx, g.Ny()/ny, g.Nz()/nz, g.bcx(), g.bcy(), g.bcz(), comm);
->>>>>>> 2563cc96
     }
 
     /**
