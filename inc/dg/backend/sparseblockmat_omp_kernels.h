#include <omp.h>
<<<<<<< HEAD
#include "config.h"

//for the fmas it is important to activate -mfma compiler flag
=======
#include "vector_categories.h"
>>>>>>> d61b0f18

namespace dg{

// general multiply kernel
template<class value_type>
void ell_multiply_kernel( value_type alpha, value_type beta,
         const value_type * RESTRICT data, const int * RESTRICT cols_idx, const int * RESTRICT data_idx,
         const int num_rows, const int num_cols, const int blocks_per_line,
         const int n,
         const int left_size, const int right_size,
         const int * RESTRICT right_range,
         const value_type * RESTRICT x, value_type * RESTRICT y
         )
{
#pragma omp for collapse(2) nowait
    for( int s=0; s<left_size; s++)
    for( int i=0; i<num_rows; i++)
    {
        int J[blocks_per_line];
        for( int d=0; d<blocks_per_line; d++)
            J[d] = (s*num_cols+cols_idx[i*blocks_per_line+d])*n;
        for( int k=0; k<n; k++)
        {
            int B[blocks_per_line];
            for( int d=0; d<blocks_per_line; d++)
                B[d] = (data_idx[i*blocks_per_line+d]*n+k)*n;
            for( int j=right_range[0]; j<right_range[1]; j++)
            {
                int I = ((s*num_rows + i)*n+k)*right_size+j;
                y[I]*= beta;
                for( int d=0; d<blocks_per_line; d++)
                {
                    value_type temp = 0;
                    for( int q=0; q<n; q++) //multiplication-loop
                        temp = DG_FMA(data[ B[d]+q],
                                x[(J[d]+q)*right_size+j],
                                temp);
                    y[I] = DG_FMA(alpha, temp, y[I]);
                }
            }
        }
    }
}
<<<<<<< HEAD
//specialized multiply kernel
=======
//specialized multiply kernel, as fast as it will ever be :)
>>>>>>> d61b0f18
template<class value_type, int n, int blocks_per_line>
void ell_multiply_kernel( value_type alpha, value_type beta,
         const value_type * RESTRICT data, const int * RESTRICT cols_idx, const int * RESTRICT data_idx,
         const int num_rows, const int num_cols,
         const int left_size, const int right_size,
         const int * RESTRICT right_range,
         const value_type * RESTRICT x, value_type * RESTRICT y
         )
{
    if(right_size==1)
    {
    //trivial means that the data blocks do not change among rows
    bool trivial = true;
    for( int i=1; i<num_rows-1; i++)
        for( int d=0; d<blocks_per_line; d++)
        {
            if( data_idx[i*blocks_per_line+d]
                    != data_idx[blocks_per_line+d]) trivial = false;
        }
    if(trivial)
    {
    value_type xprivate[blocks_per_line*n];
    value_type dprivate[blocks_per_line*n*n];
    for( int d=0; d<blocks_per_line; d++)
    for( int k=0; k<n; k++)
    for( int q=0; q<n; q++)
<<<<<<< HEAD
    {
        int B = data_idx[blocks_per_line+d];
        dprivate[(k*blocks_per_line+d)*n+q] = data[(B*n+k)*n+q];
    }
    #pragma omp for nowait
    for( int s=0; s<left_size; s++)
    {
=======
    {
        int B = data_idx[blocks_per_line+d];
        dprivate[(k*blocks_per_line+d)*n+q] = data[(B*n+k)*n+q];
    }
    #pragma omp for nowait
    for( int s=0; s<left_size; s++)
    {
>>>>>>> d61b0f18
        for( int i=0; i<1; i++)
        {
            for( int d=0; d<blocks_per_line; d++)
            {
                int J = (s*num_cols+cols_idx[i*blocks_per_line+d])*n;
                for(int q=0; q<n; q++)
                    xprivate[d*n+q] = x[J+q];
            }
            for( int k=0; k<n; k++)
            {
<<<<<<< HEAD
                value_type temp[blocks_per_line] = {0};
=======
                value_type temp = 0;
>>>>>>> d61b0f18
                for( int d=0; d<blocks_per_line; d++)
                {
                    int B = (data_idx[i*blocks_per_line+d]*n+k)*n;
                    for( int q=0; q<n; q++) //multiplication-loop
<<<<<<< HEAD
                        temp[d] = DG_FMA(data[B+q], xprivate[d*n+q], temp[d]);
                }
                int I = ((s*num_rows + i)*n+k);
                y[I]*= beta;
                for( int d=0; d<blocks_per_line; d++)
                    y[I] = DG_FMA(alpha, temp[d], y[I]);
=======
                        temp += data[B+q]*xprivate[d*n+q];
                }
                int I = ((s*num_rows + i)*n+k);
                y[I] = alpha*temp + beta*y[I];
>>>>>>> d61b0f18
            }
        }
        #pragma omp SIMD //very important for KNL
        for( int i=1; i<num_rows-1; i++)
        {
<<<<<<< HEAD
            //for( int d=0; d<blocks_per_line; d++)
            //{
            //    int J = (s*num_cols+cols_idx[i*blocks_per_line+d])*n;
            //    for(int q=0; q<n; q++)
            //        xprivate[d*n+q] = x[J+q];
            //}
            for( int k=0; k<n; k++)
            {
                int I = ((s*num_rows + i)*n+k);
                y[I]*= beta;
                int B = n*blocks_per_line*k;
                for( int d=0; d<blocks_per_line; d++)
                {
                    value_type temp = 0;
                    for( int q=0; q<n; q++)
                    {
                        int J = (s*num_cols+cols_idx[i*blocks_per_line+d])*n+q;
                        temp = DG_FMA( dprivate[B+d*n+q], x[J], temp);
                    }
                    y[I] = DG_FMA(alpha, temp, y[I]);
                }
                //value_type temp[blocks_per_line] = {0};
                //int B = n*blocks_per_line*k;
                //for( int d=0; d<blocks_per_line; d++)
                //    for( int q=0; q<n; q++)
                //        temp[d] = DG_FMA( dprivate[B+d*n+q], xprivate[d*n+q], temp[d]);
                //for( int d=0; d<blocks_per_line; d++)
                //    y[I] = DG_FMA(alpha, temp[d], y[I]);
=======
            for( int d=0; d<blocks_per_line; d++)
            {
                int J = (s*num_cols+cols_idx[i*blocks_per_line+d])*n;
                for(int q=0; q<n; q++)
                    xprivate[d*n+q] = x[J+q];
            }
            for( int k=0; k<n; k++)
            {
                value_type temp = 0;
                int B = n*blocks_per_line*k;
                for( int d=0; d<blocks_per_line*n; d++)
                    temp += dprivate[B+d]*xprivate[d];
                int I = ((s*num_rows + i)*n+k);
                y[I] = alpha*temp + beta*y[I];
>>>>>>> d61b0f18
            }
        }
        for( int i=num_rows-1; i<num_rows; i++)
        {
            for( int d=0; d<blocks_per_line; d++)
            {
                int J = (s*num_cols+cols_idx[i*blocks_per_line+d])*n;
                for(int q=0; q<n; q++)
                    xprivate[d*n+q] = x[J+q];
            }
            for( int k=0; k<n; k++)
            {
                value_type temp[blocks_per_line] = {0};
                for( int d=0; d<blocks_per_line; d++)
                {
                    int B = (data_idx[i*blocks_per_line+d]*n+k)*n;
                    for( int q=0; q<n; q++) //multiplication-loop
<<<<<<< HEAD
                        temp[d] = DG_FMA( data[B+q], xprivate[d*n+q], temp[d]);
                }
                int I = ((s*num_rows + i)*n+k);
                y[I]*= beta;
                for( int d=0; d<blocks_per_line; d++)
                    y[I] = DG_FMA(alpha, temp[d], y[I]);
=======
                        temp += data[B+q]*xprivate[d*n+q];
                }
                int I = ((s*num_rows + i)*n+k);
                y[I] = alpha*temp + beta*y[I];
>>>>>>> d61b0f18
            }
        }
    }
    } //trivial
<<<<<<< HEAD
    else // not trivial
=======
    else
>>>>>>> d61b0f18
    {
    value_type xprivate[blocks_per_line*n];
    #pragma omp for nowait
    for( int s=0; s<left_size; s++)
    for( int i=0; i<num_rows; i++)
    {
        for( int d=0; d<blocks_per_line; d++)
<<<<<<< HEAD
        {
            int J = (s*num_cols+cols_idx[i*blocks_per_line+d])*n;
            for(int q=0; q<n; q++)
                xprivate[d*n+q] = x[J+q];
        }
        for( int k=0; k<n; k++)
        {
            value_type temp[blocks_per_line] = {0};
            for( int d=0; d<blocks_per_line; d++)
            {
                int B = (data_idx[i*blocks_per_line+d]*n+k)*n;
                for( int q=0; q<n; q++) //multiplication-loop
                    temp[d] = DG_FMA( data[B+q], xprivate[d*n+q], temp[d]);
            }
            int I = ((s*num_rows + i)*n+k);
            y[I]*= beta;
            for( int d=0; d<blocks_per_line; d++)
                y[I] = DG_FMA(alpha, temp[d], y[I]);
        }
    }
    }// trivial
    }// right_size==1
    else // right_size != 1
    {
    value_type dprivate[blocks_per_line*n];
    int J[blocks_per_line];
#pragma omp for collapse(3) nowait
    for( int s=0; s<left_size; s++)
    for( int i=0; i<num_rows; i++)
    for( int k=0; k<n; k++)
    {
        for( int d=0; d<blocks_per_line; d++)
        {
            J[d] = (s*num_cols+cols_idx[i*blocks_per_line+d])*n;
            int B = (data_idx[i*blocks_per_line+d]*n+k)*n;
            for(int q=0; q<n; q++)
                dprivate[d*n+q] = data[B+q];
        }
#pragma omp SIMD //very important for KNL
        for( int j=right_range[0]; j<right_range[1]; j++)
        {
            int I = ((s*num_rows + i)*n+k)*right_size+j;
            y[I]*= beta;
            for( int d=0; d<blocks_per_line; d++)
            {
                value_type temp = 0;
                int Jd = J[d];
                for( int q=0; q<n; q++) //multiplication-loop
                    temp = DG_FMA( dprivate[ d*n+q],
                                x[(Jd+q)*right_size+j],
                                temp);
                y[I] = DG_FMA(alpha, temp, y[I]);
=======
        {
            int J = (s*num_cols+cols_idx[i*blocks_per_line+d])*n;
            for(int q=0; q<n; q++)
                xprivate[d*n+q] = x[J+q];
        }
        for( int k=0; k<n; k++)
        {
            value_type temp = 0;
            for( int d=0; d<blocks_per_line; d++)
            {
                int B = (data_idx[i*blocks_per_line+d]*n+k)*n;
                for( int q=0; q<n; q++) //multiplication-loop
                    temp += data[B+q]*xprivate[d*n+q];
            }
            int I = ((s*num_rows + i)*n+k);
            y[I] = alpha*temp + beta*y[I];
        }
    }
    }// trivial
    }// right_size==1
    else
    {
    value_type dprivate[blocks_per_line*n];
#pragma omp for collapse(2) nowait
    for( int s=0; s<left_size; s++)
    for( int i=0; i<num_rows; i++)
    {
        int J[blocks_per_line];
        for( int d=0; d<blocks_per_line; d++)
            J[d] = (s*num_cols+cols_idx[i*blocks_per_line+d])*n;
        for( int k=0; k<n; k++)
        {
            for( int d=0; d<blocks_per_line; d++)
            {
                int B = (data_idx[i*blocks_per_line+d]*n+k)*n;
                for(int q=0; q<n; q++)
                    dprivate[d*n+q] = data[B+q];
            }
#pragma omp SIMD //very important for KNL
            for( int j=right_range[0]; j<right_range[1]; j++)
            {
                value_type temp = 0;
                for( int d=0; d<blocks_per_line; d++)
                    for( int q=0; q<n; q++) //multiplication-loop
                        temp += dprivate[ d*n+q]*
                            x[(J[d]+q)*right_size+j];
                int I = ((s*num_rows + i)*n+k)*right_size+j;
                y[I] = alpha*temp + beta*y[I];
>>>>>>> d61b0f18
            }
        }
    }
    }
}

template<class value_type, int n>
void call_ell_multiply_kernel( value_type alpha, value_type beta,
         const value_type * RESTRICT data_ptr, const int * RESTRICT cols_ptr, const int * RESTRICT block_ptr,
         const int num_rows, const int num_cols, const int blocks_per_line,
         const int left_size, const int right_size,
         const int * RESTRICT right_range_ptr,
         const value_type * RESTRICT x_ptr, value_type * RESTRICT y_ptr)
{
    if( blocks_per_line == 1)
        ell_multiply_kernel<value_type, n, 1>  (alpha, beta,
                data_ptr, cols_ptr, block_ptr, num_rows, num_cols, left_size, right_size, right_range_ptr,  x_ptr,y_ptr);
    else if (blocks_per_line == 2)
        ell_multiply_kernel<value_type, n, 2>  (alpha, beta,
                data_ptr, cols_ptr, block_ptr, num_rows, num_cols, left_size, right_size, right_range_ptr,  x_ptr,y_ptr);
    else if (blocks_per_line == 3)
        ell_multiply_kernel<value_type, n, 3>  (alpha, beta,
                data_ptr, cols_ptr, block_ptr, num_rows, num_cols, left_size, right_size, right_range_ptr,  x_ptr,y_ptr);
    else if (blocks_per_line == 4)
        ell_multiply_kernel<value_type, n, 4>  (alpha, beta,
                data_ptr, cols_ptr, block_ptr, num_rows, num_cols, left_size, right_size, right_range_ptr,  x_ptr,y_ptr);
    else
        ell_multiply_kernel<value_type>  (alpha, beta,
                data_ptr, cols_ptr, block_ptr, num_rows, num_cols, blocks_per_line, n, left_size, right_size, right_range_ptr,  x_ptr,y_ptr);
}


template<class value_type>
void EllSparseBlockMatDevice<value_type>::launch_multiply_kernel( value_type alpha, const value_type* x_ptr, value_type beta, value_type* y_ptr) const
<<<<<<< HEAD
=======
{
#pragma omp parallel
>>>>>>> d61b0f18
{
    const value_type* data_ptr = thrust::raw_pointer_cast( &data[0]);
    const int* cols_ptr = thrust::raw_pointer_cast( &cols_idx[0]);
    const int* block_ptr = thrust::raw_pointer_cast( &data_idx[0]);
    const int* right_range_ptr = thrust::raw_pointer_cast( &right_range[0]);
    if( n == 1)
        call_ell_multiply_kernel<value_type, 1>  (alpha, beta,
            data_ptr, cols_ptr, block_ptr, num_rows, num_cols, blocks_per_line, left_size, right_size, right_range_ptr,  x_ptr,y_ptr);

    else if( n == 2)
        call_ell_multiply_kernel<value_type, 2>  (alpha, beta,
            data_ptr, cols_ptr, block_ptr, num_rows, num_cols, blocks_per_line, left_size, right_size, right_range_ptr,  x_ptr,y_ptr);
    else if( n == 3)
        call_ell_multiply_kernel<value_type, 3>  (alpha, beta,
            data_ptr, cols_ptr, block_ptr, num_rows, num_cols, blocks_per_line, left_size, right_size, right_range_ptr,  x_ptr,y_ptr);
    else if( n == 4)
        call_ell_multiply_kernel<value_type, 4>  (alpha, beta,
            data_ptr, cols_ptr, block_ptr, num_rows, num_cols, blocks_per_line, left_size, right_size, right_range_ptr,  x_ptr,y_ptr);
    else if( n == 5)
        call_ell_multiply_kernel<value_type, 5>  (alpha, beta,
            data_ptr, cols_ptr, block_ptr, num_rows, num_cols, blocks_per_line, left_size, right_size, right_range_ptr,  x_ptr,y_ptr);
    else if( n == 6)
        call_ell_multiply_kernel<value_type, 6>  (alpha, beta,
            data_ptr, cols_ptr, block_ptr, num_rows, num_cols, blocks_per_line, left_size, right_size, right_range_ptr,  x_ptr,y_ptr);
    else
        ell_multiply_kernel<value_type> ( alpha, beta,
            data_ptr, cols_ptr, block_ptr, num_rows, num_cols, blocks_per_line, n, left_size, right_size, right_range_ptr,  x_ptr,y_ptr);
}
}

template<class value_type>
<<<<<<< HEAD
void CooSparseBlockMatDevice<value_type>::launch_multiply_kernel( value_type alpha, const value_type* RESTRICT x, value_type beta, value_type* RESTRICT y) const
=======
void CooSparseBlockMatDevice<value_type>::launch_multiply_kernel( value_type alpha, const value_type* x, value_type beta, value_type* y) const
>>>>>>> d61b0f18
{
#pragma omp parallel for collapse(3)
    for( int s=0; s<left_size; s++)
    for( int k=0; k<n; k++)
    for( int j=0; j<right_size; j++)
    for( int i=0; i<num_entries; i++)
    {
        int I = ((s*num_rows + rows_idx[i])*n+k)*right_size+j;
        value_type temp=0;
        for( int q=0; q<n; q++) //multiplication-loop
            temp = DG_FMA( data[ (data_idx[i]*n + k)*n+q],
                x[((s*num_cols + cols_idx[i])*n+q)*right_size+j],
                temp);
        y[I] = DG_FMA(alpha, temp, y[I]);
    }
}

}//namespace dg<|MERGE_RESOLUTION|>--- conflicted
+++ resolved
@@ -1,11 +1,7 @@
 #include <omp.h>
-<<<<<<< HEAD
 #include "config.h"
 
 //for the fmas it is important to activate -mfma compiler flag
-=======
-#include "vector_categories.h"
->>>>>>> d61b0f18
 
 namespace dg{
 
@@ -49,11 +45,7 @@
         }
     }
 }
-<<<<<<< HEAD
 //specialized multiply kernel
-=======
-//specialized multiply kernel, as fast as it will ever be :)
->>>>>>> d61b0f18
 template<class value_type, int n, int blocks_per_line>
 void ell_multiply_kernel( value_type alpha, value_type beta,
          const value_type * RESTRICT data, const int * RESTRICT cols_idx, const int * RESTRICT data_idx,
@@ -80,7 +72,6 @@
     for( int d=0; d<blocks_per_line; d++)
     for( int k=0; k<n; k++)
     for( int q=0; q<n; q++)
-<<<<<<< HEAD
     {
         int B = data_idx[blocks_per_line+d];
         dprivate[(k*blocks_per_line+d)*n+q] = data[(B*n+k)*n+q];
@@ -88,15 +79,6 @@
     #pragma omp for nowait
     for( int s=0; s<left_size; s++)
     {
-=======
-    {
-        int B = data_idx[blocks_per_line+d];
-        dprivate[(k*blocks_per_line+d)*n+q] = data[(B*n+k)*n+q];
-    }
-    #pragma omp for nowait
-    for( int s=0; s<left_size; s++)
-    {
->>>>>>> d61b0f18
         for( int i=0; i<1; i++)
         {
             for( int d=0; d<blocks_per_line; d++)
@@ -107,34 +89,22 @@
             }
             for( int k=0; k<n; k++)
             {
-<<<<<<< HEAD
                 value_type temp[blocks_per_line] = {0};
-=======
-                value_type temp = 0;
->>>>>>> d61b0f18
                 for( int d=0; d<blocks_per_line; d++)
                 {
                     int B = (data_idx[i*blocks_per_line+d]*n+k)*n;
                     for( int q=0; q<n; q++) //multiplication-loop
-<<<<<<< HEAD
                         temp[d] = DG_FMA(data[B+q], xprivate[d*n+q], temp[d]);
                 }
                 int I = ((s*num_rows + i)*n+k);
                 y[I]*= beta;
                 for( int d=0; d<blocks_per_line; d++)
                     y[I] = DG_FMA(alpha, temp[d], y[I]);
-=======
-                        temp += data[B+q]*xprivate[d*n+q];
-                }
-                int I = ((s*num_rows + i)*n+k);
-                y[I] = alpha*temp + beta*y[I];
->>>>>>> d61b0f18
             }
         }
         #pragma omp SIMD //very important for KNL
         for( int i=1; i<num_rows-1; i++)
         {
-<<<<<<< HEAD
             //for( int d=0; d<blocks_per_line; d++)
             //{
             //    int J = (s*num_cols+cols_idx[i*blocks_per_line+d])*n;
@@ -163,7 +133,10 @@
                 //        temp[d] = DG_FMA( dprivate[B+d*n+q], xprivate[d*n+q], temp[d]);
                 //for( int d=0; d<blocks_per_line; d++)
                 //    y[I] = DG_FMA(alpha, temp[d], y[I]);
-=======
+            }
+        }
+        for( int i=num_rows-1; i<num_rows; i++)
+        {
             for( int d=0; d<blocks_per_line; d++)
             {
                 int J = (s*num_cols+cols_idx[i*blocks_per_line+d])*n;
@@ -172,52 +145,22 @@
             }
             for( int k=0; k<n; k++)
             {
-                value_type temp = 0;
-                int B = n*blocks_per_line*k;
-                for( int d=0; d<blocks_per_line*n; d++)
-                    temp += dprivate[B+d]*xprivate[d];
-                int I = ((s*num_rows + i)*n+k);
-                y[I] = alpha*temp + beta*y[I];
->>>>>>> d61b0f18
-            }
-        }
-        for( int i=num_rows-1; i<num_rows; i++)
-        {
-            for( int d=0; d<blocks_per_line; d++)
-            {
-                int J = (s*num_cols+cols_idx[i*blocks_per_line+d])*n;
-                for(int q=0; q<n; q++)
-                    xprivate[d*n+q] = x[J+q];
-            }
-            for( int k=0; k<n; k++)
-            {
                 value_type temp[blocks_per_line] = {0};
                 for( int d=0; d<blocks_per_line; d++)
                 {
                     int B = (data_idx[i*blocks_per_line+d]*n+k)*n;
                     for( int q=0; q<n; q++) //multiplication-loop
-<<<<<<< HEAD
                         temp[d] = DG_FMA( data[B+q], xprivate[d*n+q], temp[d]);
                 }
                 int I = ((s*num_rows + i)*n+k);
                 y[I]*= beta;
                 for( int d=0; d<blocks_per_line; d++)
                     y[I] = DG_FMA(alpha, temp[d], y[I]);
-=======
-                        temp += data[B+q]*xprivate[d*n+q];
-                }
-                int I = ((s*num_rows + i)*n+k);
-                y[I] = alpha*temp + beta*y[I];
->>>>>>> d61b0f18
             }
         }
     }
     } //trivial
-<<<<<<< HEAD
     else // not trivial
-=======
-    else
->>>>>>> d61b0f18
     {
     value_type xprivate[blocks_per_line*n];
     #pragma omp for nowait
@@ -225,7 +168,6 @@
     for( int i=0; i<num_rows; i++)
     {
         for( int d=0; d<blocks_per_line; d++)
-<<<<<<< HEAD
         {
             int J = (s*num_cols+cols_idx[i*blocks_per_line+d])*n;
             for(int q=0; q<n; q++)
@@ -278,56 +220,6 @@
                                 x[(Jd+q)*right_size+j],
                                 temp);
                 y[I] = DG_FMA(alpha, temp, y[I]);
-=======
-        {
-            int J = (s*num_cols+cols_idx[i*blocks_per_line+d])*n;
-            for(int q=0; q<n; q++)
-                xprivate[d*n+q] = x[J+q];
-        }
-        for( int k=0; k<n; k++)
-        {
-            value_type temp = 0;
-            for( int d=0; d<blocks_per_line; d++)
-            {
-                int B = (data_idx[i*blocks_per_line+d]*n+k)*n;
-                for( int q=0; q<n; q++) //multiplication-loop
-                    temp += data[B+q]*xprivate[d*n+q];
-            }
-            int I = ((s*num_rows + i)*n+k);
-            y[I] = alpha*temp + beta*y[I];
-        }
-    }
-    }// trivial
-    }// right_size==1
-    else
-    {
-    value_type dprivate[blocks_per_line*n];
-#pragma omp for collapse(2) nowait
-    for( int s=0; s<left_size; s++)
-    for( int i=0; i<num_rows; i++)
-    {
-        int J[blocks_per_line];
-        for( int d=0; d<blocks_per_line; d++)
-            J[d] = (s*num_cols+cols_idx[i*blocks_per_line+d])*n;
-        for( int k=0; k<n; k++)
-        {
-            for( int d=0; d<blocks_per_line; d++)
-            {
-                int B = (data_idx[i*blocks_per_line+d]*n+k)*n;
-                for(int q=0; q<n; q++)
-                    dprivate[d*n+q] = data[B+q];
-            }
-#pragma omp SIMD //very important for KNL
-            for( int j=right_range[0]; j<right_range[1]; j++)
-            {
-                value_type temp = 0;
-                for( int d=0; d<blocks_per_line; d++)
-                    for( int q=0; q<n; q++) //multiplication-loop
-                        temp += dprivate[ d*n+q]*
-                            x[(J[d]+q)*right_size+j];
-                int I = ((s*num_rows + i)*n+k)*right_size+j;
-                y[I] = alpha*temp + beta*y[I];
->>>>>>> d61b0f18
             }
         }
     }
@@ -362,11 +254,6 @@
 
 template<class value_type>
 void EllSparseBlockMatDevice<value_type>::launch_multiply_kernel( value_type alpha, const value_type* x_ptr, value_type beta, value_type* y_ptr) const
-<<<<<<< HEAD
-=======
-{
-#pragma omp parallel
->>>>>>> d61b0f18
 {
     const value_type* data_ptr = thrust::raw_pointer_cast( &data[0]);
     const int* cols_ptr = thrust::raw_pointer_cast( &cols_idx[0]);
@@ -398,11 +285,7 @@
 }
 
 template<class value_type>
-<<<<<<< HEAD
 void CooSparseBlockMatDevice<value_type>::launch_multiply_kernel( value_type alpha, const value_type* RESTRICT x, value_type beta, value_type* RESTRICT y) const
-=======
-void CooSparseBlockMatDevice<value_type>::launch_multiply_kernel( value_type alpha, const value_type* x, value_type beta, value_type* y) const
->>>>>>> d61b0f18
 {
 #pragma omp parallel for collapse(3)
     for( int s=0; s<left_size; s++)
