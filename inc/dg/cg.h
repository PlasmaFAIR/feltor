#ifndef _DG_CG_
#define _DG_CG_

#include <cmath>

#include "blas.h"
#include "functors.h"

#ifdef DG_BENCHMARK
#include "backend/timer.h"
#endif //DG_BENCHMARK

/*!@file
 * Conjugate gradient class and functions
 */

namespace dg{

//// TO DO: check for better stopping criteria using condition number estimates?

/**
* @brief Functor class for the preconditioned conjugate gradient method to solve
* \f[ Ax=b\f]
*
* @ingroup invert
*
* @note Conjugate gradients might become unstable for positive semidefinite
* matrices arising e.g. in the discretization of the periodic laplacian
* @attention beware the sign: a negative definite matrix does @b not work in Conjugate gradient
*
* @snippet cg2d_t.cu doxygen
* @copydoc hide_ContainerType
*/
template< class ContainerType>
class CG
{
  public:
    using container_type = ContainerType;
    using value_type = get_value_type<ContainerType>; //!< value type of the ContainerType class
    ///@brief Allocate nothing, Call \c construct method before usage
    CG(){}
    ///@copydoc construct()
    CG( const ContainerType& copyable, unsigned max_iterations):r(copyable), p(r), ap(r), max_iter(max_iterations){}
    ///@brief Set the maximum number of iterations
    ///@param new_max New maximum number
    void set_max( unsigned new_max) {max_iter = new_max;}
    ///@brief Get the current maximum number of iterations
    ///@return the current maximum
    unsigned get_max() const {return max_iter;}
    ///@brief Return an object of same size as the object used for construction
    ///@return A copyable object; what it contains is undefined, its size is important
    const ContainerType& copyable()const{ return r;}

    /**
     * @brief Allocate memory for the pcg method
     *
     * @param copyable A ContainerType must be copy-constructible from this
     * @param max_iterations Maximum number of iterations to be used
     */
    void construct( const ContainerType& copyable, unsigned max_iterations) {
        ap = p = r = copyable;
        max_iter = max_iterations;
    }
    /**
     * @brief Solve the system A*x = b using a preconditioned conjugate gradient method
     *
     * The iteration stops if \f$ ||b - Ax|| < \epsilon( ||b|| + C) \f$ where \f$C\f$ is
     * the absolute error in units of \f$ \epsilon\f$
     * @param A A symmetric, positive definit matrix
     * @param x Contains an initial value on input and the solution on output.
     * @param b The right hand side vector. x and b may be the same vector.
     * @param P The preconditioner to be used
     * @param eps The relative error to be respected
     * @param nrmb_correction the absolute error \c C in units of \c eps to be respected
     * @attention This version uses the Preconditioner to compute the norm for the error condition (this safes one scalar product)
     *
     * @return Number of iterations used to achieve desired precision
     * @note Required memops per iteration (\c P is assumed vector):
             - 11  reads + 3 writes
             - plus the number of memops for \c A;
     * @copydoc hide_matrix
     * @tparam ContainerTypes must be usable with \c MatrixType and \c ContainerType in \ref dispatch
     * @tparam Preconditioner A class for which the <tt> blas2::symv(value_type, const Preconditioner&, const ContainerType&, value_type, ContainerType&) and
     blas2::dot( const Preconditioner&, const ContainerType&) </tt> functions are callable.
     */
    template< class MatrixType, class ContainerType0, class ContainerType1, class Preconditioner >
    unsigned operator()( MatrixType& A, ContainerType0& x, const ContainerType1& b, Preconditioner& P , value_type eps = 1e-12, value_type nrmb_correction = 1);
    //version of CG where Preconditioner is not trivial
    /**
     * @brief Solve \f$ Ax = b\f$ using a preconditioned conjugate gradient method
     *
     * The iteration stops if \f$ ||Ax||_S < \epsilon( ||b||_S + C) \f$ where \f$C\f$ is
     * the absolute error in units of \f$ \epsilon\f$ and \f$ S \f$ defines a square norm
     * @param A A symmetric positive definit matrix
     * @param x Contains an initial value on input and the solution on output.
     * @param b The right hand side vector. x and b may be the same vector.
     * @param P The preconditioner to be used
     * @param S (Inverse) Weights used to compute the norm for the error condition
     * @param eps The relative error to be respected
     * @param nrmb_correction the absolute error \c C in units of \c eps to be respected
     *
     * @return Number of iterations used to achieve desired precision
     * @note Required memops per iteration (\c P and \c S are assumed vectors):
             - 15  reads + 4 writes
             - plus the number of memops for \c A;
     * @copydoc hide_matrix
     * @tparam ContainerTypes must be usable with \c MatrixType and \c ContainerType in \ref dispatch
     * @tparam Preconditioner A type for which the blas2::symv(Preconditioner&, ContainerType&, ContainerType&) function is callable.
     * @tparam SquareNorm A type for which the blas2::dot( const SquareNorm&, const ContainerType&) function is callable. This can e.g. be one of the ContainerType types.
     */
    template< class MatrixType, class ContainerType0, class ContainerType1, class Preconditioner, class SquareNorm >
    unsigned operator()( MatrixType& A, ContainerType0& x, const ContainerType1& b, Preconditioner& P, SquareNorm& S, value_type eps = 1e-12, value_type nrmb_correction = 1);
  private:
    ContainerType r, p, ap;
    unsigned max_iter;
};

/*
    compared to unpreconditioned compare
    dot(r,r), axpby()
    to
    dot( r,P,r), symv(P)
    i.e. it will be slower, if P needs to be stored
    (but in our case P_{ii} can be computed directly
    compared to normal preconditioned compare
    ddot(r,P,r), dsymv(P)
    to
    ddot(r,z), dsymv(P), axpby(), (storage for z)
    i.e. it's surely faster if P contains no more elements than z
    (which is the case for diagonal scaling)
    NOTE: the same comparison hold for A with the result that A contains
    significantly more elements than z whence ddot(r,A,r) is far slower than ddot(r,z)
*/
///@cond
template< class ContainerType>
template< class Matrix, class ContainerType0, class ContainerType1, class Preconditioner>
unsigned CG< ContainerType>::operator()( Matrix& A, ContainerType0& x, const ContainerType1& b, Preconditioner& P, value_type eps, value_type nrmb_correction)
{
    value_type nrmb = sqrt( blas2::dot( P, b));
#ifdef DG_DEBUG
#ifdef MPI_VERSION
    int rank;
    MPI_Comm_rank(MPI_COMM_WORLD, &rank);
    if(rank==0)
#endif //MPI
    {
    std::cout << "# Norm of b "<<nrmb <<"\n";
    std::cout << "# Residual errors: \n";
    }
#endif //DG_DEBUG
    if( nrmb == 0)
    {
        blas1::axpby( 1., b, 0., x);
        return 0;
    }
    blas2::symv( A,x,r);
    blas1::axpby( 1., b, -1., r);
    blas2::symv( P, r, p );//<-- compute p_0
    //note that dot does automatically synchronize
    value_type nrm2r_old = blas2::dot( P,r); //and store the norm of it
    if( sqrt( nrm2r_old ) < eps*(nrmb + nrmb_correction)) //if x happens to be the solution
        return 0;
    value_type alpha, nrm2r_new;
    for( unsigned i=1; i<max_iter; i++)
    {
        blas2::symv( A, p, ap);
        alpha = nrm2r_old /blas1::dot( p, ap);
        blas1::axpby( alpha, p, 1.,x);
	        //here one could add a ifstatement to remove accumulated floating point error
//             if (i % 100==0) {
//                   blas2::symv( A,x,r);
//                   blas1::axpby( 1., b, -1., r);
//             }
//             else {
//                   blas1::axpby( -alpha, ap, 1., r);
//             }
        blas1::axpby( -alpha, ap, 1., r);
        nrm2r_new = blas2::dot( P, r);
#ifdef DG_DEBUG
#ifdef MPI_VERSION
    if(rank==0)
#endif //MPI
    {
        std::cout << "# Absolute "<<sqrt( nrm2r_new) <<"\t ";
        std::cout << "#  < Critical "<<eps*nrmb + eps <<"\t ";
        std::cout << "# (Relative "<<sqrt( nrm2r_new)/nrmb << ")\n";
    }
#endif //DG_DEBUG
        if( sqrt( nrm2r_new) < eps*(nrmb + nrmb_correction))
            return i;
        blas2::symv(1.,P, r, nrm2r_new/nrm2r_old, p );
        nrm2r_old=nrm2r_new;

    }
    return max_iter;
}

template< class ContainerType>
template< class Matrix, class ContainerType0, class ContainerType1, class Preconditioner, class SquareNorm>
unsigned CG< ContainerType>::operator()( Matrix& A, ContainerType0& x, const ContainerType1& b, Preconditioner& P, SquareNorm& S, value_type eps, value_type nrmb_correction)
{
    value_type nrmb = sqrt( blas2::dot( S, b));
#ifdef DG_DEBUG
#ifdef MPI_VERSION
    int rank;
    MPI_Comm_rank(MPI_COMM_WORLD, &rank);
    if(rank==0)
#endif //MPI
    {
    std::cout << "# Norm of S b "<<nrmb <<"\n";
    std::cout << "# Residual errors: \n";
    }
#endif //DG_DEBUG
    if( nrmb == 0)
    {
        blas1::copy( b, x);
        return 0;
    }
    blas2::symv( A,x,r);
    blas1::axpby( 1., b, -1., r);
    //note that dot does automatically synchronize
    if( sqrt( blas2::dot(S,r) ) < eps*(nrmb + nrmb_correction)) //if x happens to be the solution
        return 0;
    blas2::symv( P, r, p );//<-- compute p_0
    value_type nrmzr_old = blas1::dot( p,r); //and store the scalar product
    value_type alpha, nrmzr_new;
    for( unsigned i=1; i<max_iter; i++)
    {
        blas2::symv( A, p, ap);
        alpha =  nrmzr_old/blas1::dot( p, ap);
        blas1::axpby( alpha, p, 1.,x);
        blas1::axpby( -alpha, ap, 1., r);
#ifdef DG_DEBUG
#ifdef MPI_VERSION
    if(rank==0)
#endif //MPI
    {
        std::cout << "# Absolute r*S*r "<<sqrt( blas2::dot(S,r)) <<"\t ";
        std::cout << "#  < Critical "<<eps*nrmb + eps <<"\t ";
        std::cout << "# (Relative "<<sqrt( blas2::dot(S,r) )/nrmb << ")\n";
    }
#endif //DG_DEBUG
        if( sqrt( blas2::dot(S,r)) < eps*(nrmb + nrmb_correction))
            return i;
        blas2::symv(P,r,ap);
        nrmzr_new = blas1::dot( ap, r);
        blas1::axpby(1.,ap, nrmzr_new/nrmzr_old, p );
        nrmzr_old=nrmzr_new;
    }
    return max_iter;
}
///@endcond
<<<<<<< HEAD
=======
//
//implement the classical 3-term recursion with explicit residual
/**
* @brief Three-term recursion of the Chebyshev iteration for solving
* \f[ Ax=b\f]
*
* Given the minimum and maximum Eigenvalue of the matrix A we define
* \f[ a = (l_\min+l_\max)/2 \quad c = (l_\max - l_\min)/2 \\
*     \beta_{-1} = 0\ \beta_0 = -c^2/2/a\ \gamma_0 = -a \\
*     \beta_{n-1} = (c/2)^2/\gamma_{n-1} \quad \gamma_n = -(a+\beta_{n-1}) \\
*     x_0 := x \ x_{-1} = r_{-1} = 0 \\
*     x_{n+1} := -(r_n + ax_n + \beta_{n-1} x_{n-1})/\gamma_{n} \\
*     r_{n+1} :=  b - Ax_{n+1}
* \f]
*
* @ingroup invert
*
* @copydoc hide_ContainerType
*/
template< class ContainerType>
class ChebyshevIteration
{
  public:
    using container_type = ContainerType;
    using value_type = get_value_type<ContainerType>; //!< value type of the ContainerType class
    ///@brief Allocate nothing, Call \c construct method before usage
    ChebyshevIteration(){}
    ///@copydoc construct()
    ChebyshevIteration( const ContainerType& copyable):
        m_r(copyable), m_x1(m_r){}
    ///@brief Return an object of same size as the object used for construction
    ///@return A copyable object; what it contains is undefined, its size is important
    const ContainerType& copyable()const{ return m_r;}

    /**
     * @brief Allocate memory for the pcg method
     *
     * @param copyable A ContainerType must be copy-constructible from this
     */
    void construct( const ContainerType& copyable) {
        m_x1 = m_r = copyable;
    }
    /**
     * @brief Solve the system A*x = b using Chebyshev iteration
     *
     * The iteration stops when the maximum number of iterations is reached
     * @param A A symmetric, positive definit matrix
     * @param x Contains an initial value on input and the solution on output.
     * @param b The right hand side vector. x and b may be the same vector.
     * @param lmin the minimum Eigenvalue
     * @param lmax the minimum Eigenvalue
     * @param num_iter the number of iterations
     *
     * @copydoc hide_matrix
     * @tparam ContainerTypes must be usable with \c MatrixType and \c ContainerType in \ref dispatch
     */
    template< class MatrixType, class ContainerType0, class ContainerType1>
    void solve( MatrixType& A, ContainerType0& x, const ContainerType1& b,
        double lmin, double lmax, unsigned num_iter)
    {
        assert ( lmin < lmax);
        double a = (lmin+lmax)/2., c = (lmin-lmax)/2.;
        double betan = -c*c/2./a;
        double gamman = -a;
        dg::blas1::copy( x, m_x1);
        dg::blas2::symv( A, x, m_r);
        dg::blas1::axpby( 1., b, -1., m_r);
        //-(r0+a*x0)/gamma0, m_x1=0
        dg::blas1::axpby( -1./gamman, m_r, -a/gamman, x);
        dg::blas1::copy( 0., m_x1);
        for ( unsigned u=1; u<num_iter; u++)
        {
            betan = (c/2.)*(c/2.)/gamman;
            gamman = -(a+betan);

            dg::blas2::symv( A, x, m_r);
            dg::blas1::axpby( 1., b, -1., m_r);
            dg::blas1::evaluate( m_x1, dg::equals(), PairSum(),
                            -1./gamman, m_r,
                            -a/gamman, x,
                            -betan/gamman,m_x1);
            x.swap(m_x1);
        }
    }
    //version of CG where Preconditioner is not trivial
  private:
    ContainerType m_r, m_x1;
};

>>>>>>> f99c2af7

/**
* @brief Extrapolate based on up to three past solutions
*
* The intention of this class is to provide an initial guess for iterative solvers
* based on past solutions:
 \f[ x_{init} = \alpha_0 x_0 + \alpha_{-1}x_{-1} + \alpha_{-2} x_{-2}\f]
 where the indices indicate the current (0) and past (negative) solutions.
 Choose between 1 (constant), 2 (linear) or 3 (parabola) extrapolation.
 The user can choose to provide a time value \c t_i associated with the \c x_i, which
 are then used to compute the coefficients \c alpha_i (using Lagrange interpolation).
 Otherwise an equidistant distribution is assumed.
*
* @note Since extrapolation with higher order polynomials is so prone to oscillations
* anything higher than linear rarely leads to anything useful. So best stick to
* constant or linear extrapolation
* @copydoc hide_ContainerType
* @ingroup invert
* @sa https://en.wikipedia.org/wiki/Extrapolation
*/
template<class ContainerType>
struct Extrapolation
{
    using value_type = get_value_type<ContainerType>;
    using container_type = ContainerType;
    /*! @brief Set extrapolation order without initializing values
     * @param number number of vectors to use for extrapolation.
         Choose between 1 (constant), 2 (linear) or 3 (parabola) extrapolation.
     * @attention the update function must be used at least \c number times before the extrapolate function can be called
     */
    Extrapolation( unsigned number = 2){
        set_number(number);
    }
    /*! @brief Set extrapolation order and initialize values
     * @param number number of vectors to use for extrapolation.
         Choose between 1 (constant), 2 (linear) or 3 (parabola) extrapolation.
     * @param t_init the times are initialized with the values <tt> t_init, t_init-1 , t_init-2 </tt>
     * @param init the vectors are initialized with this value
     */
    Extrapolation( unsigned number, value_type t_init, const ContainerType& init) {
        set_number(number, t_init, init);
    }
    /*! @brief Set extrapolation order and initialize values (equidistant)
     * @param number number of vectors to use for extrapolation.
         Choose between 1 (constant), 2 (linear) or 3 (parabola) extrapolation.
     * @param init the vectors are initialized with this value
     * @note the times are initialized with the values <tt> 0, -1 , -2 </tt>
     */
    Extrapolation( unsigned number, const ContainerType& init) {
        set_number(number, 0, init);
    }
    ///@copydoc Extrapolation(unsigned)
    void set_number( unsigned number)
    {
        assert( number <= 3 );
        m_number = number;
        m_t.resize( number);
        m_x.resize( number);
        for(unsigned i=0; i<m_t.size(); i++)
            m_t[i] = -(value_type)i;
    }
    ///@copydoc Extrapolation(unsigned,value_type,const ContainerType&)
    void set_number( unsigned number, value_type t_init, const ContainerType& init)
    {
        //init times 0, -1, -2
        assert( number <= 3 );
        m_x.assign( number, init);
        m_t.assign( number, t_init);
        m_number = number;
        for(unsigned i=0; i<m_t.size(); i++)
            m_t[i] = t_init - (value_type)i;
    }
    ///@copydoc Extrapolation(unsigned,const ContainerType&)
    void set_number( unsigned number, const ContainerType& init)
    {
        //init times 0, -1, -2
        set_number( number, 1, init);
        for(unsigned i=0; i<m_t.size(); i++)
            m_t[i] = -(value_type)i;
    }
    ///return the current extrapolation number
    unsigned get_number( ) const{
        return m_number;
    }

    /**
    * @brief Extrapolate value to given time
    * @param t time to which to extrapolate
    * @param new_x (write only) contains extrapolated value on output ( may alias the tail)
    * @tparam ContainerType0 must be usable with \c ContainerType in \ref dispatch
    */
    template<class ContainerType0>
    void extrapolate( value_type t, ContainerType0& new_x) const{
        switch(m_number)
        {
            case(0):
                     break;
            case(1): dg::blas1::copy( m_x[0], new_x);
                     break;
            case(3): {
                value_type f0 = (t-m_t[1])*(t-m_t[2])/(m_t[0]-m_t[1])/(m_t[0]-m_t[2]);
                value_type f1 = (t-m_t[0])*(t-m_t[2])/(m_t[1]-m_t[0])/(m_t[1]-m_t[2]);
                value_type f2 = (t-m_t[0])*(t-m_t[1])/(m_t[2]-m_t[0])/(m_t[2]-m_t[1]);
                dg::blas1::evaluate( new_x, dg::equals(), dg::PairSum(),
                        f0, m_x[0], f1, m_x[1], f2, m_x[2]);
                 break;
            }
            default: {
                value_type f0 = (t-m_t[1])/(m_t[0]-m_t[1]);
                value_type f1 = (t-m_t[0])/(m_t[1]-m_t[0]);
                dg::blas1::axpby( f0, m_x[0], f1, m_x[1], new_x);
            }
        }
    }

    /**
    * @brief Extrapolate value
    * @param new_x (write only) contains extrapolated value on output ( may alias the tail)
    * @note Assumes that extrapolation time equals last inserted time+1
    * @tparam ContainerType0 must be usable with \c ContainerType in \ref dispatch
    */
    template<class ContainerType0>
    void extrapolate( ContainerType0& new_x) const{
        value_type t = m_t[0] +1.;
        extrapolate( t, new_x);
    }


    /**
    * @brief insert a new entry, deleting the oldest entry or update existing entry
    * @param t_new the time for the new entry
    * @param new_entry the new entry ( may alias the tail), replaces value of existing entry if \c t_new already exists
    * @tparam ContainerType0 must be usable with \c ContainerType in \ref dispatch
    */
    template<class ContainerType0>
    void update( value_type t_new, const ContainerType0& new_entry){
        if( m_number == 0) return;
        //check if entry is already there to avoid division by zero errors
        for( unsigned i=0; i<m_number; i++)
            if( fabs(t_new - m_t[i]) <1e-14)
            {
                blas1::copy( new_entry, m_x[i]);
                return;
            }
        //push out last value (keep track of what is oldest value
        for (unsigned u=m_number-1; u>0; u--)
        {
            std::swap( m_t[u], m_t[u-1]);
            m_x[u].swap( m_x[u-1]);
        }
        m_t[0] = t_new;
        blas1::copy( new_entry, m_x[0]);
    }
    /**
    * @brief insert a new entry
    * @param new_entry the new entry ( may alias the tail)
    * @note Assumes new time equals last inserted time+1
    * @tparam ContainerType0 must be usable with \c ContainerType in \ref dispatch
    */
    template<class ContainerType0>
    void update( const ContainerType0& new_entry){
        value_type t_new = m_t[0] + 1;
        update( t_new, new_entry);
    }

    /**
     * @brief return the current head (the one most recently inserted)
     * @return current head (undefined if number==0)
     */
    const ContainerType& head()const{
        return m_x[0];
    }
    ///write access to tail value ( the one that will be deleted in the next update
    ContainerType& tail(){
        return m_x[m_number-1];
    }
    ///read access to tail value ( the one that will be deleted in the next update
    const ContainerType& tail()const{
        return m_x[m_number-1];
    }

    private:
    unsigned m_number;
    std::vector<value_type> m_t;
    std::vector<ContainerType> m_x;
};


/**
 * @brief Wrapper around CG and Extrapolation to solve the Equation \f[ Ax = W  b \f]
 *
 * where \f$A\f$ was made symmetric
 * by appropriate weights \f$W\f$ (s. comment below).
 * Uses solutions from the last calls to
 * extrapolate a solution for the current call.
 *
 * @ingroup invert
 * @snippet elliptic2d_b.cu invert
 * @note A note on weights, inverse weights and preconditioning.
 * A normalized DG-discretized derivative or operator is normally not symmetric.
 * The diagonal coefficient matrix that is used to make the operator
 * symmetric is called weights W, i.e. \f$ \hat O = W\cdot O\f$ is symmetric.
 * Now, to compute the correct scalar product of the right hand side the
 * inverse weights have to be used i.e. \f$ W\rho\cdot W \rho /W\f$.
 * Independent from this, a preconditioner should be used to solve the
 * symmetric matrix equation. The inverse of \f$W\f$ is
 * a good general purpose preconditioner.
 * @attention beware the sign: a negative definite matrix does @b not work in Conjugate gradient
 * @sa Extrapolation MultigridCG2d
 * @copydoc hide_ContainerType
 */
template<class ContainerType>
struct Invert
{
    typedef typename TensorTraits<ContainerType>::value_type value_type;

    ///@brief Allocate nothing
    Invert() { multiplyWeights_ = true; nrmb_correction_ = 1.; }

    ///@copydoc construct()
    Invert(const ContainerType& copyable, unsigned max_iter, value_type eps, int extrapolationType = 2, bool multiplyWeights = true, value_type nrmb_correction = 1)
    {
        construct( copyable, max_iter, eps, extrapolationType, multiplyWeights, nrmb_correction);
    }
    ///@brief Return an object of same size as the object used for construction
    ///@return A copyable object; what it contains is undefined, its size is important
    const ContainerType& copyable()const{ return cg.copyable();}

    /**
     * @brief Allocate memory
     *
     * @param copyable Needed to construct the two previous solutions
     * @param max_iter maximum iteration in conjugate gradient
     * @param eps relative error in conjugate gradient
     * @param extrapolationType number of last values to use for extrapolation of the current guess
     * @param multiplyWeights if true the rhs shall be multiplied by the weights before cg is applied
     * @param nrmb_correction the absolute error \c C in units of \c eps in conjugate gradient
     */
    void construct( const ContainerType& copyable, unsigned max_iter, value_type eps, int extrapolationType = 2, bool multiplyWeights = true, value_type nrmb_correction = 1.)
    {
        m_ex.set_number( extrapolationType);
        set_size( copyable, max_iter);
        set_accuracy( eps, nrmb_correction);
        multiplyWeights_=multiplyWeights;
    }


    /**
     * @brief Set vector storage and maximum number of iterations
     *
     * @param assignable
     * @param max_iterations
     */
    void set_size( const ContainerType& assignable, unsigned max_iterations) {
        cg.construct( assignable, max_iterations);
        m_ex.set_number( m_ex.get_number(), assignable);
    }

    /**
     * @brief Set accuracy parameters for following inversions
     *
     * @param eps the relative error in conjugate gradient
     * @param nrmb_correction the absolute error \c C in units of \c eps in conjugate gradient
     */
    void set_accuracy( value_type eps, value_type nrmb_correction = 1.) {
        eps_ = eps;
        nrmb_correction_ = nrmb_correction;
    }

    /**
     * @brief Set the extrapolation Type for following inversions
     *
     * @param extrapolationType number of last values to use for next extrapolation of initial guess
     */
    void set_extrapolationType( int extrapolationType) {
        m_ex.set_number( extrapolationType);
    }
    /**
     * @brief Set the maximum number of iterations
     * @param new_max New maximum number
     */
    void set_max( unsigned new_max) {cg.set_max( new_max);}
    /**
     * @brief Get the current maximum number of iterations
     * @return the current maximum
     */
    unsigned get_max() const {return cg.get_max();}

    /// @brief Return last solution
    const ContainerType& get_last() const { return m_ex.head();}

    /**
     * @brief Solve linear problem
     *
     * Solves the Equation \f[ \hat O \phi = W\rho \f] using a preconditioned
     * conjugate gradient method. The initial guess comes from an extrapolation
     * of the last solutions
     * @copydoc hide_symmetric_op
     * @param op selfmade symmetric Matrix operator class
     * @param phi solution (write only)
     * @param rho right-hand-side (will be multiplied by \c weights)
     * @note computes inverse weights from the weights
     * @note If the Macro \c DG_BENCHMARK is defined this function will write timings to \c std::cout
     *
     * @return number of iterations used
     */
    template< class SymmetricOp, class ContainerType0, class ContainerType1 >
    unsigned operator()( SymmetricOp& op, ContainerType0& phi, const ContainerType1& rho)
    {
        return this->operator()(op, phi, rho, op.weights(), op.inv_weights(), op.precond());
    }

    /**
     * @brief Solve linear problem
     *
     * Solves the Equation \f[ \hat O \phi = W\rho \f] using a preconditioned
     * conjugate gradient method. The initial guess comes from an extrapolation
     * of the last solutions.
     * @copydoc hide_matrix
     * @tparam ContainerTypes must be usable with \c ContainerType in \ref dispatch
     * @tparam SquareNorm A type for which the blas2::dot( const Matrix&, const Vector&) function is callable. This can e.g. be one of the container types.
     * @tparam Preconditioner A type for which the <tt> blas2::symv(Matrix&, Vector1&, Vector2&) </tt> function is callable.
     * @param op symmetric Matrix operator class
     * @param phi solution (write only)
     * @param rho right-hand-side (will be multiplied by \c weights)
     * @param weights The weights that normalize the symmetric operator
     * @param inv_weights The inverse of the weights that normalize the symmetric operator
     * @param p The preconditioner
     * @note (15+N)memops per iteration where N is the memops contained in \c op.
     *   If the Macro \c DG_BENCHMARK is defined this function will write timings to \c std::cout
     *
     * @return number of iterations used
     */
    template< class MatrixType, class ContainerType0, class ContainerType1, class SquareNorm0, class SquareNorm1, class Preconditioner >
    unsigned operator()( MatrixType& op, ContainerType0& phi, const ContainerType1& rho, const SquareNorm0& weights, const SquareNorm1& inv_weights, Preconditioner& p)
    {
        assert( phi.size() != 0);
        assert( &rho != &phi);
#ifdef DG_BENCHMARK
        Timer t;
        t.tic();
#endif //DG_BENCHMARK
        m_ex.extrapolate( phi);

        unsigned number;
        if( multiplyWeights_ )
        {
            dg::blas2::symv( weights, rho, m_ex.tail());
            number = cg( op, phi, m_ex.tail(), p, inv_weights, eps_, nrmb_correction_);
        }
        else
            number = cg( op, phi, rho, p, inv_weights, eps_, nrmb_correction_);

        m_ex.update(phi);
#ifdef DG_BENCHMARK
        t.toc();
#ifdef MPI_VERSION
        int rank;
        MPI_Comm_rank(MPI_COMM_WORLD, &rank);
        if(rank==0)
#endif //MPI
        {
            std::cout << "# of cg iterations \t"<< number << "\t";
            std::cout << "# took \t"<<t.diff()<<"s\n";
        }
#endif //DG_BENCHMARK
        return number;
    }

  private:
    value_type eps_, nrmb_correction_;
    dg::CG< ContainerType > cg;
    Extrapolation<ContainerType> m_ex;
    bool multiplyWeights_;
};

} //namespace dg



#endif //_DG_CG_<|MERGE_RESOLUTION|>--- conflicted
+++ resolved
@@ -250,98 +250,6 @@
     return max_iter;
 }
 ///@endcond
-<<<<<<< HEAD
-=======
-//
-//implement the classical 3-term recursion with explicit residual
-/**
-* @brief Three-term recursion of the Chebyshev iteration for solving
-* \f[ Ax=b\f]
-*
-* Given the minimum and maximum Eigenvalue of the matrix A we define
-* \f[ a = (l_\min+l_\max)/2 \quad c = (l_\max - l_\min)/2 \\
-*     \beta_{-1} = 0\ \beta_0 = -c^2/2/a\ \gamma_0 = -a \\
-*     \beta_{n-1} = (c/2)^2/\gamma_{n-1} \quad \gamma_n = -(a+\beta_{n-1}) \\
-*     x_0 := x \ x_{-1} = r_{-1} = 0 \\
-*     x_{n+1} := -(r_n + ax_n + \beta_{n-1} x_{n-1})/\gamma_{n} \\
-*     r_{n+1} :=  b - Ax_{n+1}
-* \f]
-*
-* @ingroup invert
-*
-* @copydoc hide_ContainerType
-*/
-template< class ContainerType>
-class ChebyshevIteration
-{
-  public:
-    using container_type = ContainerType;
-    using value_type = get_value_type<ContainerType>; //!< value type of the ContainerType class
-    ///@brief Allocate nothing, Call \c construct method before usage
-    ChebyshevIteration(){}
-    ///@copydoc construct()
-    ChebyshevIteration( const ContainerType& copyable):
-        m_r(copyable), m_x1(m_r){}
-    ///@brief Return an object of same size as the object used for construction
-    ///@return A copyable object; what it contains is undefined, its size is important
-    const ContainerType& copyable()const{ return m_r;}
-
-    /**
-     * @brief Allocate memory for the pcg method
-     *
-     * @param copyable A ContainerType must be copy-constructible from this
-     */
-    void construct( const ContainerType& copyable) {
-        m_x1 = m_r = copyable;
-    }
-    /**
-     * @brief Solve the system A*x = b using Chebyshev iteration
-     *
-     * The iteration stops when the maximum number of iterations is reached
-     * @param A A symmetric, positive definit matrix
-     * @param x Contains an initial value on input and the solution on output.
-     * @param b The right hand side vector. x and b may be the same vector.
-     * @param lmin the minimum Eigenvalue
-     * @param lmax the minimum Eigenvalue
-     * @param num_iter the number of iterations
-     *
-     * @copydoc hide_matrix
-     * @tparam ContainerTypes must be usable with \c MatrixType and \c ContainerType in \ref dispatch
-     */
-    template< class MatrixType, class ContainerType0, class ContainerType1>
-    void solve( MatrixType& A, ContainerType0& x, const ContainerType1& b,
-        double lmin, double lmax, unsigned num_iter)
-    {
-        assert ( lmin < lmax);
-        double a = (lmin+lmax)/2., c = (lmin-lmax)/2.;
-        double betan = -c*c/2./a;
-        double gamman = -a;
-        dg::blas1::copy( x, m_x1);
-        dg::blas2::symv( A, x, m_r);
-        dg::blas1::axpby( 1., b, -1., m_r);
-        //-(r0+a*x0)/gamma0, m_x1=0
-        dg::blas1::axpby( -1./gamman, m_r, -a/gamman, x);
-        dg::blas1::copy( 0., m_x1);
-        for ( unsigned u=1; u<num_iter; u++)
-        {
-            betan = (c/2.)*(c/2.)/gamman;
-            gamman = -(a+betan);
-
-            dg::blas2::symv( A, x, m_r);
-            dg::blas1::axpby( 1., b, -1., m_r);
-            dg::blas1::evaluate( m_x1, dg::equals(), PairSum(),
-                            -1./gamman, m_r,
-                            -a/gamman, x,
-                            -betan/gamman,m_x1);
-            x.swap(m_x1);
-        }
-    }
-    //version of CG where Preconditioner is not trivial
-  private:
-    ContainerType m_r, m_x1;
-};
-
->>>>>>> f99c2af7
 
 /**
 * @brief Extrapolate based on up to three past solutions
