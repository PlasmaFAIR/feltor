#ifndef _DG_LGMRES_
#define _DG_LGMRES_

#include <iostream>
#include <cstring>
#include <cmath>
#include <algorithm>

#include "blas.h"
#include "functors.h"

/*!@file
 * LGMRES class
 *
 * @author Aslak Poulsen, Matthias Wiesenberger
 */

namespace dg{

/**
* @brief Functor class for the right preconditioned LGMRES method to solve
* \f[ Ax=b\f]
*
* @ingroup invert
*
* @note GMRES is a method for solving non-symmetrical linear systems.
* LGMRES is a modification of restarted GMRES that aims to improve convergence.
* This implementation is adapted from:
* https://github.com/KellyBlack/GMRES/blob/master/GMRES.h
* with LGMRES elements from
* https://github.com/haranjackson/NewtonKrylov/blob/master/lgmres.cpp
* A paper can be found at
* https://www.cs.colorado.edu/~jessup/SUBPAGES/PS/lgmres.pdf
*
* \sa For more information see the book
* <a href="https://www-users.cs.umn.edu/~saad/IterMethBook_2ndEd.pdf">Iteratvie Methods for Sparse Linear Systems" 2nd edition by Yousef Saad </a>
*
* Basically the Krylov subspace is augmented by \c k approximations to the error.
* The storage requirement is m+3k vectors
*
* @note We use **right preconditioning** because this makes the residual norm automatically available in each iteration
* @note the orthogonalization is done with respect to a user-provided inner product \c W.
* @note the first cycle of LGMRES(m,k) is equivalent to the first cycle of GMRES(m+k)
* @note Only \c m matrix-vector multiplications need to be computed in LGMRES(m,k) per restart cycle irrespective of the value of \c k
*
* @attention There are a lot of calls to \c dot in LGMRES such that GPUs may struggle for small vector sizes
* @attention LGMRES can stagnate if the matrix A is not positive definite. The
* use of a preconditioner is paramount in such a situation
*/
template< class ContainerType>
class LGMRES
{
  public:
    using container_type = ContainerType;
    using value_type = dg::get_value_type<ContainerType>; //!< value type of the ContainerType class
    ///@brief Allocate nothing, Call \c construct method before usage
    LGMRES(){}
    /**
     * @brief Allocate memory for the preconditioned LGMRES method
     *
     * @param copyable A ContainerType must be copy-constructible from this
     * @param max_inner Maximum number inner gmres iterations per restart.
     * Usually 20-30 seems to be a decent number. Per iteration a matrix-vector product and a preconditioner-vector product needs to be computed.
     * @param max_outer Maximum number of solutions (actually approximations to the error) saved for restart. Usually 1...3 is a good number. The Krylov Dimension is thus augmented to \c max_inner+max_outer. No new matrix-vector products need to be computed for the additional solutions. \c max_outer=0 corresponds to standard GMRES.
     * @param max_restarts Maximum number of restarts. The total maximum number of iterations/ matrix-vector products is thus \c restarts*max_inner
     */
    LGMRES( const ContainerType& copyable, unsigned max_inner, unsigned max_outer, unsigned max_restarts):
        m_tmp(copyable),
        m_dx(copyable),
        m_residual( copyable),
        m_maxRestarts( max_restarts),
        m_inner_m( max_inner),
        m_outer_k( max_outer),
        m_krylovDimension( max_inner+max_outer)
    {
        if( m_inner_m < m_outer_k)
            std::cerr << "WARNING (LGMRES): max_inner is smaller than the restart dimension max_outer. Did you swap the constructor parameters?\n";
        //Declare Hessenberg matrix
        m_H.assign( m_krylovDimension+1, std::vector<value_type>( m_krylovDimension, 0));
        m_HH = m_H; //copy of H to be stored unaltered
        //Declare givens rotation matrix
<<<<<<< HEAD
        for(unsigned i = 0; i < krylovDimension+1; i++){
            givens.push_back(std::vector<value_type>());
            for(unsigned j = 0; j < 2; j++){
                givens[i].push_back(0);
            }
        }
        //Declare s that minimizes the residual... something like that.
        //s(krylovDimension+1);
        s.assign(krylovDimension+1,0);

        //The residual which will be used to calculate the solution.
        V.assign(krylovDimension+1,copyable);
        W.assign(krylovDimension,copyable);
        //In principle we don't need this many... but just to be on board with the algorithm
        outer_v.assign(outer_k+1,copyable);
        z = copyable;
        dx = copyable;
        residual = copyable;
=======
        m_givens.assign( m_krylovDimension+1, {0,0});
        //Declare s that minimizes the residual:
        m_s.assign(m_krylovDimension+1,0);
        // m+k+1 orthogonal basis vectors:
        // k augmented pairs
        m_outer_w.assign(m_outer_k,copyable);
        m_outer_Az.assign(m_outer_k,copyable);
        m_V.assign(m_krylovDimension+1,copyable);
>>>>>>> 90f0c66e
    }
    /**
    * @brief Perfect forward parameters to one of the constructors
    *
    * @tparam Params deduced by the compiler
    * @param ps parameters forwarded to constructors
    */
    template<class ...Params>
    void construct( Params&& ...ps)
    {
        //construct and swap
        *this = LGMRES( std::forward<Params>( ps)...);
    }
    ///@brief Set the number of restarts
    ///@param new_Restarts New maximum number of restarts
    void set_max( unsigned new_Restarts) {m_maxRestarts = new_Restarts;}
    ///@brief Get the current maximum number of restarts
    ///@return the current maximum of restarts
    unsigned get_max() const {return m_maxRestarts;}
    ///@copydoc dg::PCG::set_throw_on_fail(bool)
    void set_throw_on_fail( bool throw_on_fail){
        m_throw_on_fail = throw_on_fail;
    }
    ///@brief Return an object of same size as the object used for construction
    ///@return A copyable object; what it contains is undefined, its size is important
    const ContainerType& copyable()const{ return m_tmp;}

    /**
     * @brief Solve \f$ Ax = b\f$ using a right preconditioned LGMRES method
     *
<<<<<<< HEAD
     * The iteration stops if \f$ ||Ax-b||_S < \epsilon( ||b||_S + C) \f$ where \f$C\f$ is
     * the absolute error in units of \f$ \epsilon\f$ and \f$ S \f$ defines a square norm
=======
     * The iteration stops if \f$ ||Ax-b||_W < \epsilon( ||b||_W + C) \f$ where \f$C\f$ is
     * the absolute error in units of \f$ \epsilon\f$ and \f$ W \f$ defines a square norm
>>>>>>> 90f0c66e
     * @param A A matrix
     * @param x Contains an initial value on input and the solution on output.
     * @param b The right hand side vector. x and b may be the same vector.
     * @param P The preconditioner to be used
     * @param W A diagonal matrix (a vector) that is used to define the scalar
     * product in which the orthogonalization in LGMRES is computed and that
     * defines the norm in which the stopping criterion is computed
     * @param eps The relative error to be respected
     * @param nrmb_correction the absolute error \c C in units of \c eps to be respected
     *
     * @return Number of times the matrix A and the preconditioner P were
     * multiplied to achieve the desired precision
     * @note The method will throw \c dg::Fail if the desired accuracy is not reached within \c max_restarts
     * You can unset this behaviour with the \c set_throw_on_fail member
     * @copydoc hide_matrix
     * @copydoc hide_ContainerType
     */
    template< class MatrixType0, class ContainerType0, class ContainerType1, class MatrixType1, class ContainerType2 >
    unsigned solve( MatrixType0&& A, ContainerType0& x, const ContainerType1& b, MatrixType1&& P, const ContainerType2& W, value_type eps = 1e-12, value_type nrmb_correction = 1);

    /**
     * @brief If last call to solve converged or not
     *
     * @return true if convergence was reached, false else
     */
    bool converged() const{
        return m_converged;
    }

  private:
<<<<<<< HEAD
    template < class Hess, class HessContainerType1, class HessContainerType2, class HessContainerType3  >
    void Update(HessContainerType1 &dx, HessContainerType1 &x, unsigned dimension, Hess &H, HessContainerType2 &s, HessContainerType3 &V);
    std::vector<std::vector<value_type>> H, givens;
    ContainerType z, dx, residual;
    std::vector<ContainerType> V, W, outer_v;
    std::vector<value_type> s;
    unsigned numberRestarts, inner_m, outer_k, krylovDimension;
=======
    template <class Preconditioner, class ContainerType0>
    void Update(Preconditioner&& P, ContainerType &dx, ContainerType0 &x,
            unsigned dimension, const std::vector<std::vector<value_type>> &H,
            std::vector<value_type> &s, const std::vector<const ContainerType*> &W);
    std::vector<std::array<value_type,2>> m_givens;
    std::vector<std::vector<value_type>> m_H, m_HH;
    ContainerType m_tmp, m_dx, m_residual;
    std::vector<ContainerType> m_V, m_outer_w, m_outer_Az;
    std::vector<value_type> m_s;
    unsigned m_maxRestarts, m_inner_m, m_outer_k, m_krylovDimension;
    bool m_converged = true, m_throw_on_fail = true;
>>>>>>> 90f0c66e
};
///@cond

template< class ContainerType>
template < class Preconditioner, class ContainerType0>
void LGMRES<ContainerType>::Update(Preconditioner&& P, ContainerType &dx,
        ContainerType0 &x,
        unsigned dimension, const std::vector<std::vector<value_type>> &H,
        std::vector<value_type> &s, const std::vector<const ContainerType*> &W)
{
    // Solve for the coefficients, i.e. solve for c in
    // H*c=s, but we do it in place.
    for (int lupe = dimension; lupe >= 0; --lupe)
    {
        s[lupe] = s[lupe]/H[lupe][lupe];
        for (int innerLupe = lupe - 1; innerLupe >= 0; --innerLupe)
        {
            // Subtract off the parts from the upper diagonal of the matrix.
            s[innerLupe] =  DG_FMA( -s[lupe],H[innerLupe][lupe], s[innerLupe]);
        }
	}

    // Finally update the approximation. W_m*s
    dg::blas2::gemv( dg::asDenseMatrix( W, dimension+1), std::vector<value_type>( s.begin(), s.begin()+dimension+1), dx);
    // right preconditioner
    dg::blas2::gemv( std::forward<Preconditioner>(P), dx, m_tmp);
    dg::blas1::axpby(1.,m_tmp,1.,x);
}

template< class ContainerType>
template< class Matrix, class ContainerType0, class ContainerType1, class Preconditioner, class ContainerType2>
unsigned LGMRES< ContainerType>::solve( Matrix&& A, ContainerType0& x, const ContainerType1& b, Preconditioner&& P, const ContainerType2& S, value_type eps, value_type nrmb_correction)
{
<<<<<<< HEAD
    value_type nrmb = sqrt( blas2::dot( S, b));
    value_type tol = eps*(nrmb + nrmb_correction);
=======
    // Improvements over old implementation:
    // - Use right preconditioned system such that residual norm is available in minimization
    // - do not compute Az explicitly but save on iterations
    // - first cycle equivalent to GMRES(m+k)
    // - use weights for orthogonalization (works because in Saad book 6.29 and 6.30 are also true if V_m is unitary in the S scalar product, the Hessenberg matrix is still formed in the regular 2-norm, just define J(y) with S-norm in 6.26 and form V_m with a Gram-Schmidt process in the W-norm)
    value_type nrmb = sqrt( blas2::dot( S, b));
    value_type tol = eps*(nrmb + nrmb_correction);
    m_converged = true;
>>>>>>> 90f0c66e
    if( nrmb == 0)
    {
        blas1::copy( 0., x);
        return 0;
    }
<<<<<<< HEAD
    dg::blas2::symv(A,x,residual);
    dg::blas1::axpby(1.,b,-1.,residual);
    value_type normres = sqrt(dg::blas2::dot(S,residual));
    if( normres < tol) //if x happens to be the solution
        return 0;
    dg::blas2::symv(P,residual,residual);
    value_type rho = sqrt(dg::blas1::dot(residual,residual));

    unsigned totalRestarts = 0;

    // Go through the requisite number of restarts.
	unsigned iteration = 0;

    while( (totalRestarts < numberRestarts) && (normres > tol))
=======

    unsigned restartCycle = 0;
    unsigned counter = 0;
    value_type rho = 1.;
    // DO NOT HOLD THESE AS PRIVATE!! MAKES BUG IN COPY!!
    std::vector<ContainerType const*> m_W, m_Vptr;
    m_W.assign(m_krylovDimension,nullptr);
    m_Vptr.assign(m_krylovDimension+1,nullptr);
    for( unsigned i=0; i<m_krylovDimension+1; i++)
        m_Vptr[i] = &m_V[i];
    do
>>>>>>> 90f0c66e
	{
        dg::blas2::gemv(std::forward<Matrix>(A),x,m_residual);
        dg::blas1::axpby(1.,b,-1.,m_residual);
        rho = sqrt(dg::blas2::dot(S,m_residual));
        counter ++;
        if( rho < tol) //if x happens to be the solution
            return counter;
        // The first vector in the Krylov subspace is the normalized residual.
        dg::blas1::axpby(1.0/rho,m_residual,0.,m_V[0]);

		m_s[0] = rho;
        for(unsigned lupe=1;lupe<=m_krylovDimension;++lupe)
			m_s[lupe] = 0.0;

		// Go through and generate the pre-determined number of vectors for the Krylov subspace.
		for( unsigned iteration=0;iteration<m_krylovDimension;++iteration)
		{
            unsigned outer_w_count = std::min(restartCycle,m_outer_k);
            if(iteration < m_krylovDimension-outer_w_count){
                m_W[iteration] = &m_V[iteration];
                dg::blas2::gemv(std::forward<Preconditioner>(P),*m_W[iteration],m_tmp);
                dg::blas2::gemv(std::forward<Matrix>(A),m_tmp,m_V[iteration+1]);
                counter++;
            } else if( iteration < m_krylovDimension){ // size of W
                unsigned w_idx = iteration - (m_krylovDimension - outer_w_count);
                m_W[iteration] = &m_outer_w[w_idx];
                dg::blas1::copy( m_outer_Az[w_idx], m_V[iteration+1]);
            }

			// Get the next entry in the vectors that form the basis for the Krylov subspace.
            // Arnoldi modified Gram-Schmidt orthogonalization
            for(unsigned row=0;row<=iteration;++row)
			{
                m_HH[row][iteration] = m_H[row][iteration]
                    = dg::blas2::dot(m_V[iteration+1],S,m_V[row]);
                dg::blas1::axpby(-m_H[row][iteration],m_V[row],1.,m_V[iteration+1]);

			}
            m_HH[iteration+1][iteration] = m_H[iteration+1][iteration]
                = sqrt(dg::blas2::dot(m_V[iteration+1],S,m_V[iteration+1]));
            dg::blas1::scal(m_V[iteration+1],1.0/m_H[iteration+1][iteration]);

            // Now solve the least squares problem
            // using Givens Rotations transforming H into
            // an upper triangular matrix (see Saad Chapter 6.5.3)
            // corresponding to QR-decomposition of H

            // First apply previous rotations to the current matrix.
            value_type tmp = 0;
			for (unsigned row = 0; row < iteration; row++)
			{
				tmp = m_givens[row][0]*m_H[row][iteration] + // c_row
					m_givens[row][1]*m_H[row+1][iteration];  // s_row
				m_H[row+1][iteration] = -m_givens[row][1]*m_H[row][iteration]
					+ m_givens[row][0]*m_H[row+1][iteration];
				m_H[row][iteration]  = tmp;
			}

			// Figure out the next Givens rotation.
			if(m_H[iteration+1][iteration] == 0.0)
			{
				// It is already upper triangular. Just leave it be....
				m_givens[iteration][0] = 1.0; // c_i
				m_givens[iteration][1] = 0.0; // s_i
			}
			else if (fabs(m_H[iteration+1][iteration]) > fabs(m_H[iteration][iteration]))
			{
				// The off diagonal entry has a larger
				// magnitude. Use the ratio of the
				// diagonal entry over the off diagonal.
				tmp = m_H[iteration][iteration]/m_H[iteration+1][iteration];
				m_givens[iteration][1] = 1.0/sqrt(1.0+tmp*tmp);
				m_givens[iteration][0] = tmp*m_givens[iteration][1];
			}
			else
			{
				// The off diagonal entry has a smaller
				// magnitude. Use the ratio of the off
				// diagonal entry to the diagonal entry.
				tmp = m_H[iteration+1][iteration]/m_H[iteration][iteration];
				m_givens[iteration][0] = 1.0/sqrt(1.0+tmp*tmp);
				m_givens[iteration][1] = tmp*m_givens[iteration][0];
			}
            // Apply the new Givens rotation on the new entry in the upper Hessenberg matrix.
			tmp = m_givens[iteration][0]*m_H[iteration][iteration] +
				  m_givens[iteration][1]*m_H[iteration+1][iteration];
			m_H[iteration+1][iteration] = -m_givens[iteration][1]*m_H[iteration][iteration] +
				  m_givens[iteration][0]*m_H[iteration+1][iteration]; // zero
			m_H[iteration][iteration] = tmp;
			// Finally apply the new Givens rotation on the s vector
			tmp = m_givens[iteration][0]*m_s[iteration] + m_givens[iteration][1]*m_s[iteration+1];
			m_s[iteration+1] = -m_givens[iteration][1]*m_s[iteration] + m_givens[iteration][1]*m_s[iteration+1];
			m_s[iteration] = tmp;

<<<<<<< HEAD
            rho = fabs(s[iteration+1]);
#ifdef DG_DEBUG
#ifdef MPI_VERSION
    int rank;
    MPI_Comm_rank(MPI_COMM_WORLD, &rank);
    if(rank==0)
#endif //MPI
            std::cout << "# rho = " << rho << std::endl;
#endif //DG_DEBUG
            if( rho < tol)
			{
                Update(dx,x,iteration,H,s,W);
                //dg::blas2::symv(A,x,residual);
                //dg::blas1::axpby(1.,b,-1.,residual);
                //std::cout << sqrt(dg::blas2::dot(S,residual) )<< std::endl;
                return(iteration+totalRestarts*krylovDimension);
=======
            rho = fabs(m_s[iteration+1]);
            if( rho < tol)
			{
                Update(std::forward<Preconditioner>(P),m_dx,x,iteration,m_H,m_s,m_W);
                return counter;
>>>>>>> 90f0c66e
            }
        }
        Update(std::forward<Preconditioner>(P),m_dx,x,m_krylovDimension-1,m_H,m_s,m_W);
        if( m_outer_k > 1)
        {
            std::rotate(m_outer_w.rbegin(),m_outer_w.rbegin()+1,m_outer_w.rend());
            std::rotate(m_outer_Az.rbegin(),m_outer_Az.rbegin()+1,m_outer_Az.rend());
        }
        if( m_outer_k > 0)
        {
            dg::blas1::copy(m_dx,m_outer_w[0]);
            // compute A P dx
            std::vector<value_type> coeffs( m_krylovDimension+1, 0.);
            for( unsigned i=0; i<m_krylovDimension+1; i++)
            {
                coeffs[i] = 0.;
                for( unsigned k=0; k<m_krylovDimension; k++)
                    coeffs[i] = DG_FMA( m_HH[i][k],m_s[k], coeffs[i]);
            }
            dg::blas2::gemv( dg::asDenseMatrix( m_Vptr), coeffs, m_outer_Az[0]);
        }

        restartCycle ++;
    // Go through the requisite number of restarts.
    } while( (restartCycle < m_maxRestarts) && (rho > tol));
    if( rho > tol)
    {
        if( m_throw_on_fail)
        {
            throw dg::Fail( eps, Message(_ping_)
                <<"After "<<counter<<" LGMRES iterations");
        }
        m_converged = false;
    }
    return counter;
}
///@endcond
}//namespace dg
#endif<|MERGE_RESOLUTION|>--- conflicted
+++ resolved
@@ -79,26 +79,6 @@
         m_H.assign( m_krylovDimension+1, std::vector<value_type>( m_krylovDimension, 0));
         m_HH = m_H; //copy of H to be stored unaltered
         //Declare givens rotation matrix
-<<<<<<< HEAD
-        for(unsigned i = 0; i < krylovDimension+1; i++){
-            givens.push_back(std::vector<value_type>());
-            for(unsigned j = 0; j < 2; j++){
-                givens[i].push_back(0);
-            }
-        }
-        //Declare s that minimizes the residual... something like that.
-        //s(krylovDimension+1);
-        s.assign(krylovDimension+1,0);
-
-        //The residual which will be used to calculate the solution.
-        V.assign(krylovDimension+1,copyable);
-        W.assign(krylovDimension,copyable);
-        //In principle we don't need this many... but just to be on board with the algorithm
-        outer_v.assign(outer_k+1,copyable);
-        z = copyable;
-        dx = copyable;
-        residual = copyable;
-=======
         m_givens.assign( m_krylovDimension+1, {0,0});
         //Declare s that minimizes the residual:
         m_s.assign(m_krylovDimension+1,0);
@@ -107,7 +87,6 @@
         m_outer_w.assign(m_outer_k,copyable);
         m_outer_Az.assign(m_outer_k,copyable);
         m_V.assign(m_krylovDimension+1,copyable);
->>>>>>> 90f0c66e
     }
     /**
     * @brief Perfect forward parameters to one of the constructors
@@ -138,13 +117,8 @@
     /**
      * @brief Solve \f$ Ax = b\f$ using a right preconditioned LGMRES method
      *
-<<<<<<< HEAD
-     * The iteration stops if \f$ ||Ax-b||_S < \epsilon( ||b||_S + C) \f$ where \f$C\f$ is
-     * the absolute error in units of \f$ \epsilon\f$ and \f$ S \f$ defines a square norm
-=======
      * The iteration stops if \f$ ||Ax-b||_W < \epsilon( ||b||_W + C) \f$ where \f$C\f$ is
      * the absolute error in units of \f$ \epsilon\f$ and \f$ W \f$ defines a square norm
->>>>>>> 90f0c66e
      * @param A A matrix
      * @param x Contains an initial value on input and the solution on output.
      * @param b The right hand side vector. x and b may be the same vector.
@@ -175,15 +149,6 @@
     }
 
   private:
-<<<<<<< HEAD
-    template < class Hess, class HessContainerType1, class HessContainerType2, class HessContainerType3  >
-    void Update(HessContainerType1 &dx, HessContainerType1 &x, unsigned dimension, Hess &H, HessContainerType2 &s, HessContainerType3 &V);
-    std::vector<std::vector<value_type>> H, givens;
-    ContainerType z, dx, residual;
-    std::vector<ContainerType> V, W, outer_v;
-    std::vector<value_type> s;
-    unsigned numberRestarts, inner_m, outer_k, krylovDimension;
-=======
     template <class Preconditioner, class ContainerType0>
     void Update(Preconditioner&& P, ContainerType &dx, ContainerType0 &x,
             unsigned dimension, const std::vector<std::vector<value_type>> &H,
@@ -195,7 +160,6 @@
     std::vector<value_type> m_s;
     unsigned m_maxRestarts, m_inner_m, m_outer_k, m_krylovDimension;
     bool m_converged = true, m_throw_on_fail = true;
->>>>>>> 90f0c66e
 };
 ///@cond
 
@@ -229,10 +193,6 @@
 template< class Matrix, class ContainerType0, class ContainerType1, class Preconditioner, class ContainerType2>
 unsigned LGMRES< ContainerType>::solve( Matrix&& A, ContainerType0& x, const ContainerType1& b, Preconditioner&& P, const ContainerType2& S, value_type eps, value_type nrmb_correction)
 {
-<<<<<<< HEAD
-    value_type nrmb = sqrt( blas2::dot( S, b));
-    value_type tol = eps*(nrmb + nrmb_correction);
-=======
     // Improvements over old implementation:
     // - Use right preconditioned system such that residual norm is available in minimization
     // - do not compute Az explicitly but save on iterations
@@ -241,28 +201,11 @@
     value_type nrmb = sqrt( blas2::dot( S, b));
     value_type tol = eps*(nrmb + nrmb_correction);
     m_converged = true;
->>>>>>> 90f0c66e
     if( nrmb == 0)
     {
         blas1::copy( 0., x);
         return 0;
     }
-<<<<<<< HEAD
-    dg::blas2::symv(A,x,residual);
-    dg::blas1::axpby(1.,b,-1.,residual);
-    value_type normres = sqrt(dg::blas2::dot(S,residual));
-    if( normres < tol) //if x happens to be the solution
-        return 0;
-    dg::blas2::symv(P,residual,residual);
-    value_type rho = sqrt(dg::blas1::dot(residual,residual));
-
-    unsigned totalRestarts = 0;
-
-    // Go through the requisite number of restarts.
-	unsigned iteration = 0;
-
-    while( (totalRestarts < numberRestarts) && (normres > tol))
-=======
 
     unsigned restartCycle = 0;
     unsigned counter = 0;
@@ -274,7 +217,6 @@
     for( unsigned i=0; i<m_krylovDimension+1; i++)
         m_Vptr[i] = &m_V[i];
     do
->>>>>>> 90f0c66e
 	{
         dg::blas2::gemv(std::forward<Matrix>(A),x,m_residual);
         dg::blas1::axpby(1.,b,-1.,m_residual);
@@ -369,30 +311,11 @@
 			m_s[iteration+1] = -m_givens[iteration][1]*m_s[iteration] + m_givens[iteration][1]*m_s[iteration+1];
 			m_s[iteration] = tmp;
 
-<<<<<<< HEAD
-            rho = fabs(s[iteration+1]);
-#ifdef DG_DEBUG
-#ifdef MPI_VERSION
-    int rank;
-    MPI_Comm_rank(MPI_COMM_WORLD, &rank);
-    if(rank==0)
-#endif //MPI
-            std::cout << "# rho = " << rho << std::endl;
-#endif //DG_DEBUG
-            if( rho < tol)
-			{
-                Update(dx,x,iteration,H,s,W);
-                //dg::blas2::symv(A,x,residual);
-                //dg::blas1::axpby(1.,b,-1.,residual);
-                //std::cout << sqrt(dg::blas2::dot(S,residual) )<< std::endl;
-                return(iteration+totalRestarts*krylovDimension);
-=======
             rho = fabs(m_s[iteration+1]);
             if( rho < tol)
 			{
                 Update(std::forward<Preconditioner>(P),m_dx,x,iteration,m_H,m_s,m_W);
                 return counter;
->>>>>>> 90f0c66e
             }
         }
         Update(std::forward<Preconditioner>(P),m_dx,x,m_krylovDimension-1,m_H,m_s,m_W);
