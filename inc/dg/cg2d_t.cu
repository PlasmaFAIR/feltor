--- conflicted
+++ resolved
@@ -26,7 +26,7 @@
         double hxhy = lx*ly/(n*n*Nx*Ny);
         lmin *= hxhy, lmax *= hxhy; //we multiplied the matrix by w2d
         //std::cout << "Type number of Chebyshev iterations\n";
-        unsigned num_iter =100;
+        unsigned num_iter =200;
         //std::cin >> num_iter;
         cheby.solve( A, x, b, lmin, lmax, num_iter);
         std::cout << "After "<<num_iter<<" Chebyshev iterations we have:\n";
@@ -102,24 +102,6 @@
     res.d = sqrt(dg::blas2::dot( w2d, resi));
     std::cout << "L2 Norm of Residuum is        " << res.d<<"\t"<<res.i << std::endl;
     //Fehler der Integration des Sinus ist vernachlässigbar (vgl. evaluation_t)
-<<<<<<< HEAD
-    dg::blas1::copy( 0., x);
-    dg::Chebyshev<dg::HVec> cheby( copyable_vector);
-    double lmin = 1+1, lmax = n*n*Nx*Nx + n*n*Ny*Ny; //Eigenvalues of Laplace
-    double hxhy = lx*ly/(n*n*Nx*Ny);
-    lmin *= hxhy, lmax *= hxhy; //we multiplied the matrix by w2d
-    unsigned num_iter = 200;
-    cheby.solve( A, x, b, lmin, lmax, num_iter);
-    std::cout << "After "<<num_iter<<" Chebyshev iterations we have:\n";
-
-    dg::blas1::copy( solution, error);
-    dg::blas1::axpby( 1.,x,-1.,error);
-
-    dg::blas1::copy( b, resi);
-    dg::blas2::symv(  A, x, Ax);
-    dg::blas1::axpby( 1.,Ax,-1.,resi);
-=======
->>>>>>> ae9793ee
 
     std::vector<std::string> solvers{ "cheby", "bicgstabl", "lgmres"};
     for(auto solver : solvers)
