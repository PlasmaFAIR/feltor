--- conflicted
+++ resolved
@@ -22,16 +22,10 @@
 | NVCCFLAGS | -std=c++14  -Xcompiler "-Wall -mavx -mfma"                             | flags for nvcc  and underlying host compiler, (minimum instruction set is sse4.1, avx and fma are recommended)                         |
 | NVCCARCH  | -arch sm_61                              | specify the **gpu** compute capability  https://developer.nvidia.com/cuda-gpus (note: can be overwritten on the command line) |
 |                                          |                                          |     |
-<<<<<<< HEAD
-|  INCLUDE  | -I$(HOME)/include                        | cusp, thrust, json, vcl and the draw (if needed) libraries. The default expects to find (symbolic links to ) these libraries in your home folder |
-|   LIBS    | -lnetcdf -lhdf5 -ldhf5_hl                | netcdf library                           |
-|  JSONLIB  | -L$(HOME)/include/json/../../src/lib_json -ljsoncpp | the JSONCPP library                      |
-|  LAPACKLIB  | -llapacke | the lapack library                      |
-=======
 |  INCLUDE  | -I$(HOME)/include                        | cusp, thrust, vcl and the draw (if needed) libraries. The default expects to find (symbolic links to ) these libraries in your home folder |
 |   LIBS    | -lnetcdf -lhdf5_serial -ldhf5_serial_hl                | netcdf and hdf5 library. Normally, we would use -lhdf5 and -lhdf5_hl but the libhdf5-dev package installs them with "_serial". |
 |  JSONLIB  | -ljsoncpp          | the JSONCPP library                      |
->>>>>>> 90f0c66e
+|  LAPACKLIB  | -llapacke | the lapack library                      |
 |  GLFLAGS  | $$(pkg-config --static --libs glfw3)     | glfw3 installation (if glfw3 was installed correctly the default should work) |
 
 
